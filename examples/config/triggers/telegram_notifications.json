{
  "evm_large_transfer_usdc_telegram": {
    "name": "Large Transfer Telegram Notification",
    "trigger_type": "telegram",
    "config": {
      "token": {
        "type": "plain",
        "value": "1234567890:ABCDEFGHIJKLMNOPQRSTUVWXYZ"
      },
      "chat_id": "9876543210",
      "disable_web_preview": true,
      "message": {
        "title": "large_transfer_telegram triggered",
        "body": "Large transfer of ${events.0.args.value} USDC from ${events.0.args.from} to ${events.0.args.to} | https://etherscan.io/tx/${transaction.hash}#eventlog"
      }
    }
  },
  "evm_large_transfer_usdc_telegram_markdown": {
<<<<<<< HEAD
    "name": "Large Transfer Telegram Notification (formatted)",
=======
    "name": "Large Transfer Telegram Notification (Markdown)",
>>>>>>> 213d4618
    "trigger_type": "telegram",
    "config": {
      "token": {
        "type": "plain",
        "value": "1234567890:ABCDEFGHIJKLMNOPQRSTUVWXYZ"
      },
      "chat_id": "9876543210",
      "disable_web_preview": true,
      "message": {
        "title": "large_transfer_telegram triggered",
        "body": "*USDC Transfer Details*\n*Amount:* ${events.0.args.value} USDC\n*From:* ${events.0.args.from}\n*To:* ${events.0.args.to}\n*Transaction:* [View on Etherscan](https://etherscan.io/tx/${transaction.hash}#eventlog)"
      }
    }
  },
  "stellar_large_swap_by_dex_telegram": {
    "name": "Large Swap By Dex Telegram Notification",
    "trigger_type": "telegram",
    "config": {
      "token": {
        "type": "plain",
        "value": "1234567890:ABCDEFGHIJKLMNOPQRSTUVWXYZ"
      },
      "chat_id": "9876543210",
      "disable_web_preview": true,
      "message": {
        "title": "large_swap_by_dex_telegram triggered",
        "body": "${monitor.name} triggered because of a large swap of ${functions.0.args.out_min} tokens | https://stellar.expert/explorer/public/tx/${transaction.hash}"
      }
    }
  }
}<|MERGE_RESOLUTION|>--- conflicted
+++ resolved
@@ -16,11 +16,7 @@
     }
   },
   "evm_large_transfer_usdc_telegram_markdown": {
-<<<<<<< HEAD
-    "name": "Large Transfer Telegram Notification (formatted)",
-=======
-    "name": "Large Transfer Telegram Notification (Markdown)",
->>>>>>> 213d4618
+    "name": "Large Transfer Telegram Notification (markdown)",
     "trigger_type": "telegram",
     "config": {
       "token": {
