--- conflicted
+++ resolved
@@ -48,11 +48,6 @@
 proptest = "1.6.0"
 rand = "0.9.0"
 tempfile = "3.2"
-<<<<<<< HEAD
-cargo-llvm-cov = "0.5"
-cargo-make = "0.37.0"
-=======
->>>>>>> e283a977
 
 [lib]
 path = "src/lib.rs"
