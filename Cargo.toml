--- conflicted
+++ resolved
@@ -16,13 +16,10 @@
 panic = 'unwind'
 
 [dependencies]
-<<<<<<< HEAD
 actix-web = "4"
 actix-rt = "2.0.0"
-=======
 alloy = { version = "0.12.4", features = ["full"] }
 anyhow = { version = "1.0.97", features = ["std"] }
->>>>>>> 612bb76b
 async-trait = "0.1"
 base64 = "0.22"
 chrono = "0.4"
