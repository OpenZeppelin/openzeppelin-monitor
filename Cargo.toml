--- conflicted
+++ resolved
@@ -16,11 +16,8 @@
 panic = 'unwind'
 
 [dependencies]
-<<<<<<< HEAD
+alloy = { version = "0.12.4", features = ["full"] }
 anyhow = { version = "1.0.97", features = ["std"] }
-=======
-alloy = { version = "0.12.4", features = ["full"] }
->>>>>>> c3d222cc
 async-trait = "0.1"
 base64 = "0.22"
 chrono = "0.4"
@@ -50,17 +47,12 @@
 thiserror = "2.0.12"
 tokio = { version = "1.0", features = ["full"] }
 tokio-cron-scheduler = "0.13.0"
-<<<<<<< HEAD
 tracing = "0.1.41"
+tracing-core = "0.1.33"
 tracing-subscriber = { version = "0.3.19", features = ["env-filter"] }
+url = "2.5"
 urlencoding = "2.1.3"
 uuid = "1.15.0"
-web3 = "0.19.0"
-=======
-tracing-core = "0.1.33"
-url = "2.5"
-urlencoding = "2.1.3"
->>>>>>> c3d222cc
 
 [dev-dependencies]
 cargo-llvm-cov = "0.6"
