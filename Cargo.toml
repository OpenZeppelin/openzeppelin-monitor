[package]
name = "openzeppelin-monitor"
version = "0.1.0"
edition = "2021"
rust-version = "1.84"         #MSRV

[profile.release]
opt-level = 0
overflow-checks = false
panic = 'abort'

[profile.test]
debug = true
opt-level = 0
overflow-checks = true
panic = 'unwind'

[dependencies]
actix-rt = "2.2.0"
actix-web = "4"
alloy = { version = "0.15.6", features = ["full"] }
anyhow = { version = "1.0.97", features = ["std"] }
async-trait = "0.1"
base64 = "0.22"
byte-unit = "5.1.6"
chrono = "0.4"
clap = { version = "4.5", features = ["cargo", "derive"] }
cron = "0.15.0"
dotenvy = "0.15.7"
email_address = "0.2.9"
ethabi = "18.0.0"
futures = "0.3"
glob = "0.3"
hex = "0.4"
hmac = "0.12.0"
lazy_static = "1.5"
lettre = "0.11.11"
libc = "0.2"
log = "0.4"
<<<<<<< HEAD


midnight-ledger = { git = "https://github.com/input-output-hk/midnight-ledger-prototype", package = "midnight-ledger", tag = "ledger-3.0.6", features = [
    "transaction-construction",
    "proving",
    "serde",
    "verifying",
    "test-utilities",
] }
midnight-serialize = { git = "https://github.com/input-output-hk/midnight-ledger-prototype", package = "midnight-serialize", tag = "serialize-0.3" }

#Override itertools for midnight-node-ledger-helpers
# itertools = "0.12.0"
# We use the local path for the midnight-node-ledger-helpers and midnight-node-ledger until a _better_ stable version is released
midnight-node-ledger = { path = "../../midnightntwrk/midnight-node/ledger", package = "midnight-node-ledger", default-features = false }
midnight-node-ledger-helpers = { path = "../../midnightntwrk/midnight-node/ledger/helpers", package = "midnight-node-ledger-helpers", default-features = false }
subxt = "0.41.0"

=======
oz-keystore = "0.1.4"
>>>>>>> d6319d7a
prometheus = "0.14"
pulldown-cmark = "0.13.0"
regex = "1.11.0"
reqwest = { version = "=0.12.15", features = ["json"] }
reqwest-middleware = "0.4.1"
reqwest-retry = "0.7.0"
serde = { version = "1.0", features = ["derive"] }
serde_json = "1.0"
sha2 = "0.10.0"
<<<<<<< HEAD
=======
soroban-spec = "22.0.7"
>>>>>>> d6319d7a
stellar-rpc-client = "22.0.0"
stellar-strkey = "0.0.13"
stellar-xdr = "22.1.0"
sysinfo = "0.34.2"
thiserror = "2.0.12"
tokio = { version = "1.0", features = ["full"] }
tokio-cron-scheduler = "0.13.0"
tracing = "0.1.41"
tracing-appender = "0.2"
tracing-core = "0.1.33"
tracing-subscriber = { version = "0.3.19", features = ["env-filter"] }
url = "2.5"
urlencoding = "2.1.3"
uuid = "1.15.0"
zeroize = { version = "1.8.1", features = ["derive"] }


[dev-dependencies]
cargo-llvm-cov = "0.6"
mockall = "0.13.1"
mockito = "1.6.1"
once_cell = "1.20.0"
proptest = "1.6.0"
rand = "0.9.0"
tempfile = "3.2"
tracing-test = "0.2.5"

[lib]
path = "src/lib.rs"

[[bin]]
path = "src/main.rs"
name = "openzeppelin-monitor"

[features]
test-ci-only = []<|MERGE_RESOLUTION|>--- conflicted
+++ resolved
@@ -14,6 +14,15 @@
 opt-level = 0
 overflow-checks = true
 panic = 'unwind'
+
+[patch."https://github.com/input-output-hk/midnight-ledger-prototype"]
+mn-ledger-storage = { git = "https://github.com/midnightntwrk/midnight-ledger-prototype", package = "midnight-storage", tag = "ledger-4.0.0" }
+coin-structure = { git = "https://github.com/midnightntwrk/midnight-ledger-prototype", package = "midnight-coin-structure", tag = "ledger-4.0.0" }
+onchain-runtime = { git = "https://github.com/midnightntwrk/midnight-ledger-prototype", package = "midnight-onchain-runtime", tag = "ledger-4.0.0" }
+midnight-serialize = { git = "https://github.com/midnightntwrk/midnight-ledger-prototype", tag = "ledger-4.0.0" }
+base-crypto = { git = "https://github.com/midnightntwrk/midnight-ledger-prototype", package = "midnight-base-crypto", tag = "ledger-4.0.0" }
+transient-crypto = { git = "https://github.com/midnightntwrk/midnight-ledger-prototype", package = "midnight-transient-crypto", tag = "ledger-4.0.0" }
+
 
 [dependencies]
 actix-rt = "2.2.0"
@@ -37,28 +46,21 @@
 lettre = "0.11.11"
 libc = "0.2"
 log = "0.4"
-<<<<<<< HEAD
 
 
-midnight-ledger = { git = "https://github.com/input-output-hk/midnight-ledger-prototype", package = "midnight-ledger", tag = "ledger-3.0.6", features = [
-    "transaction-construction",
-    "proving",
-    "serde",
-    "verifying",
-    "test-utilities",
-] }
-midnight-serialize = { git = "https://github.com/input-output-hk/midnight-ledger-prototype", package = "midnight-serialize", tag = "serialize-0.3" }
+midnight-ledger = { git = "https://github.com/input-output-hk/midnight-ledger-prototype", package = "midnight-ledger", tag = "ledger-4.0.0" }
+midnight-serialize = { git = "https://github.com/input-output-hk/midnight-ledger-prototype", package = "midnight-serialize", tag = "ledger-4.0.0" }
+# midnight-ledger-helpers = { git = "https://github.com/input-output-hk/midnight-ledger-prototype", package = "midnight-ledger-helpers", tag = "ledger-4.0.0" }
+
 
 #Override itertools for midnight-node-ledger-helpers
 # itertools = "0.12.0"
 # We use the local path for the midnight-node-ledger-helpers and midnight-node-ledger until a _better_ stable version is released
-midnight-node-ledger = { path = "../../midnightntwrk/midnight-node/ledger", package = "midnight-node-ledger", default-features = false }
-midnight-node-ledger-helpers = { path = "../../midnightntwrk/midnight-node/ledger/helpers", package = "midnight-node-ledger-helpers", default-features = false }
-subxt = "0.41.0"
+# midnight-node-ledger = { path = "../../midnightntwrk/midnight-node/ledger", package = "midnight-node-ledger", default-features = false }
+# midnight-node-ledger-helpers = { path = "../../midnightntwrk/midnight-node/ledger/helpers", package = "midnight-node-ledger-helpers", default-features = false }
+# subxt = "0.41.0"
 
-=======
 oz-keystore = "0.1.4"
->>>>>>> d6319d7a
 prometheus = "0.14"
 pulldown-cmark = "0.13.0"
 regex = "1.11.0"
@@ -68,10 +70,7 @@
 serde = { version = "1.0", features = ["derive"] }
 serde_json = "1.0"
 sha2 = "0.10.0"
-<<<<<<< HEAD
-=======
 soroban-spec = "22.0.7"
->>>>>>> d6319d7a
 stellar-rpc-client = "22.0.0"
 stellar-strkey = "0.0.13"
 stellar-xdr = "22.1.0"
