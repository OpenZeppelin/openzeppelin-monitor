--- conflicted
+++ resolved
@@ -45,14 +45,11 @@
 proptest = "1.6.0"
 rand = "0.8.5"
 tempfile = "3.2"
-<<<<<<< HEAD
 cargo-llvm-cov = "0.5"
-=======
 
 [lib]
 path = "src/lib.rs"
 
 [[bin]]
 path = "src/main.rs"
-name = "openzeppelin-monitor"
->>>>>>> 911609d1
+name = "openzeppelin-monitor"