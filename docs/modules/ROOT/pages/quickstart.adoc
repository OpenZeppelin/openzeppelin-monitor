= Quick Start Guide
:description: Get started with OpenZeppelin Monitor in minutes. This guide provides step-by-step instructions for setting up monitoring for blockchain events, including prerequisites, installation, and practical examples.

[.lead]
OpenZeppelin Monitor is a powerful tool for monitoring blockchain events and transactions. This guide will help you get up and running quickly with practical examples for both EVM and Stellar networks.

== What You'll Learn

* How to set up OpenZeppelin Monitor locally or with Docker
* How to configure monitoring for USDC transfers on Ethereum
* How to monitor DEX swaps on Stellar
* How to set up notifications via Slack and email

== Prerequisites

Before you begin, ensure you have the following installed:

* **Rust 2021 edition** - Required for building from source
* **Docker** - Optional, for containerized deployment
* **Git** - For cloning the repository

[TIP]
====
If you don't have Rust installed, visit https://rustup.rs/ to install it.
====

== Quick Setup Options

We provide two setup paths to get you started:

=== Option 1: Automated Setup (Recommended)

For the fastest setup experience, use our automated script that handles everything for you.

==== What the Automated Setup Does

The `setup_and_run.sh` script provides a complete solution that:

* **Builds the monitor application** from source
* **Copies example configurations** from `examples/` to `config/`
  ** Network configurations for major blockchains
  ** Pre-configured monitor examples (USDC transfers, Stellar DEX swaps)
  ** Required filter scripts and basic trigger notifications
* **Validates all configurations** to ensure proper setup
* **Optionally runs the monitor** to verify everything works

==== Running the Automated Setup

. **Clone the repository:**
+
[source,bash]
----
git clone https://github.com/openzeppelin/openzeppelin-monitor
cd openzeppelin-monitor
----

. **Make the script executable:**
+
[source,bash]
----
chmod +x setup_and_run.sh
----

. **Run the automated setup:**
+
[source,bash]
----
./setup_and_run.sh
----

The script provides colored output and clear guidance throughout the process.

==== After Automated Setup

Once complete, you'll have:

* A fully built OpenZeppelin Monitor
* Example configurations ready for customization
* Clear guidance on next steps

**Next Steps:**
. Customize the copied configurations in `config/` directories
. Update RPC URLs and notification credentials
. Run the monitor with `./openzeppelin-monitor`

[WARNING]
====
The setup script creates working configurations with placeholder values. **Remember to update your files with actual RPC endpoints and notification credentials** before starting real monitoring.
====

=== Option 2: Manual Setup

For users who prefer more control over the setup process.

==== Building from Source

. **Clone and build:**
+
[source,bash]
----
git clone https://github.com/openzeppelin/openzeppelin-monitor
cd openzeppelin-monitor
cargo build --release
----

. **Move the binary to project root:**
+
[source,bash]
----
mv ./target/release/openzeppelin-monitor .
----

==== Docker Setup

For containerized deployment:

. **Start services:**
+
[source,bash]
----
docker compose up
----

[NOTE]
====
By default, Docker Compose uses `Dockerfile.development`. For production, set:
`DOCKERFILE=Dockerfile.production` before running the command.
====

==== Docker Management Commands

[cols="1,2"]
|===
|Command |Description

|`docker ps -a`
|Verify container status

|`docker compose down`
|Stop services (without metrics)

|`docker compose --profile metrics down`
|Stop services (with metrics)

|`docker compose logs -f`
|View logs (follow mode)
|===

== Environment Configuration

=== Logging Configuration

Configure logging verbosity by setting the `RUST_LOG` environment variable:

[cols="1,2"]
|===
|Level |Description

|`error`
|Only error messages

|`warn`
|Warnings and errors

|`info`
|General information (recommended)

|`debug`
|Detailed debugging information

|`trace`
|Very detailed trace information
|===

[source,bash]
----
export RUST_LOG=info
----

=== Local Configuration

Copy the example environment file and customize it:

[source,bash]
----
cp .env.example .env
----

For detailed configuration options, see xref:index.adoc#basic_configuration[Basic Configuration].

== Practical Examples

Now let's set up real monitoring scenarios. Choose the example that matches your needs:

=== Example 1: Monitor USDC Transfers (Ethereum)

This example monitors large USDC transfers on Ethereum mainnet and sends notifications when transfers exceed 10,000 USDC.

==== Step 1: Network Configuration

Create the Ethereum mainnet configuration:

[source,bash]
----
# Only necessary if you haven't already run the automated setup script (Option 1: Automated Setup)
cp examples/config/networks/ethereum_mainnet.json config/networks/ethereum_mainnet.json
----

**Key Configuration Details:**

[source,json]
----
{
  "network_type": "EVM",
  "slug": "ethereum_mainnet",
  "name": "Ethereum Mainnet",
  "rpc_urls": [
    {
      "type_": "rpc",
      "url": {
        "type": "plain",
        "value": "YOUR_RPC_URL_HERE"
      },
      "weight": 100
    }
  ],
  "chain_id": 1,
  "block_time_ms": 12000,
  "confirmation_blocks": 12,
  "cron_schedule": "0 */1 * * * *",
  "max_past_blocks": 18,
  "store_blocks": false
}
----

[NOTE]
====
**Important:** Replace `YOUR_RPC_URL_HERE` with your actual Ethereum RPC endpoint. You can use providers like Infura, Alchemy, or run your own node.
====

==== Step 2: Monitor Configuration

Set up the USDC transfer monitor:

[source,bash]
----
# Only necessary if you haven't already run the automated setup script (Option 1: Automated Setup)
cp examples/config/monitors/evm_transfer_usdc.json config/monitors/evm_transfer_usdc.json
cp examples/config/filters/evm_filter_block_number.sh config/filters/evm_filter_block_number.sh
----

**Monitor Configuration Overview:**

[source,json]
----
{
  "name": "Large Transfer of USDC Token",
  "paused": false,
  "networks": ["ethereum_mainnet"],
  "addresses": [
    {
      "address": "0xA0b86991c6218b36c1d19D4a2e9Eb0cE3606eB48",
      "contract_spec": [
        {
          "anonymous": false,
          "inputs": [
            {
              "indexed": true,
              "internalType": "address",
              "name": "from",
              "type": "address"
            },
            {
              "indexed": true,
              "internalType": "address",
              "name": "to",
              "type": "address"
            },
            {
              "indexed": false,
              "internalType": "uint256",
              "name": "value",
              "type": "uint256"
            }
          ],
          "name": "Transfer",
          "type": "event"
        }
      ]
    }
  ],
  "match_conditions": {
    "functions": [],
    "events": [
      {
        "signature": "Transfer(address,address,uint256)",
        "expression": "value > 10000000000"
      }
    ],
    "transactions": [
      {
        "status": "Success",
        "expression": null
      }
    ]
  },
  "trigger_conditions": [
    {
      "script_path": "./config/filters/evm_filter_block_number.sh",
      "language": "bash",
      "arguments": ["--verbose"],
      "timeout_ms": 1000
    }
  ],
  "triggers": ["evm_large_transfer_usdc_slack", "evm_large_transfer_usdc_email"]
}
----

[NOTE]
====
* The `expression: "value > 10000000000"` monitors transfers over 10,000 USDC (USDC has 6 decimals)
* Remove the `trigger_conditions` array to disable additional filtering
* The USDC contract address `0xA0b86991c6218b36c1d19D4a2e9Eb0cE3606eB48` is the official USDC contract on Ethereum mainnet
====

==== Step 3: Notification Setup

===== Slack Notifications

[source,bash]
----
# Only necessary if you haven't already run the automated setup script (Option 1: Automated Setup)
cp examples/config/triggers/slack_notifications.json config/triggers/slack_notifications.json
----

**Slack Configuration:**

[source,json]
----
{
    "evm_large_transfer_usdc_slack": {
        "name": "Large Transfer Slack Notification",
        "trigger_type": "slack",
        "config": {
            "slack_url": {
                "type": "plain",
                "value": "SLACK_WEBHOOK_URL"
            },
            "message": {
                "title": "large_transfer_slack triggered",
                "body": "Large transfer of ${events.0.args.value} USDC from ${events.0.args.from} to ${events.0.args.to} | https://etherscan.io/tx/${transaction.hash}#eventlog"
            }
        }
    }
}
----

[TIP]
====
To get a Slack webhook URL:

1. Go to https://api.slack.com/apps
2. Create a new app or select existing one
3. Enable "Incoming Webhooks"
4. Create a webhook for your channel
====

===== Email Notifications

[source,bash]
----
# Only necessary if you haven't already run the automated setup script (Option 1: Automated Setup)
cp examples/config/triggers/email_notifications.json config/triggers/email_notifications.json
----

**Email Configuration:**

[source,json]
----
{
    "evm_large_transfer_usdc_email": {
        "name": "Large Transfer Email Notification",
        "trigger_type": "email",
        "config": {
            "host": "smtp.gmail.com",
            "port": 465,
            "username": {
                "type": "plain",
                "value": "your_email@gmail.com"
            },
            "password": {
                "type": "plain",
                "value": "SMTP_PASSWORD"
            },
            "message": {
                "title": "large_transfer_usdc_email triggered",
                "body": "Large transfer of ${events.0.args.value} USDC from ${events.0.args.from} to ${events.0.args.to} | https://etherscan.io/tx/${transaction.hash}#eventlog"
            },
            "sender": "your_email@gmail.com",
            "recipients": [
                "recipient1@example.com",
                "recipient2@example.com"
            ]
        }
    }
}
----

[TIP]
====
For Gmail, you'll need to use an "App Password" instead of your regular password. Enable 2FA and generate an app password in your Google Account settings.
====

==== Step 4: Run the Monitor

**Local Deployment:**

[source,bash]
----
./openzeppelin-monitor
----

**Docker Deployment:**

[source,bash]
----
cargo make docker-compose-up
----

==== What Happens Next

Once running, the monitor will:

1. Check for new Ethereum blocks every minute
2. Watch for USDC transfers over 10,000 USDC
3. Send notifications via Slack and email when large transfers occur

==== Customization Options

* **Adjust threshold:** Modify `"value > 10000000000"` to change the minimum transfer amount
* **Monitor other tokens:** Create new monitor configurations for different ERC20 tokens
* **Add more networks:** Configure additional EVM networks (Polygon, BSC, etc.)

=== Example 2: Monitor DEX Swaps (Stellar)

This example monitors large DEX swaps on Stellar mainnet.

==== Step 1: Network Configuration

Create the Stellar mainnet configuration:

[source,bash]
----
# Only necessary if you haven't already run the automated setup script (Option 1: Automated Setup)
cp examples/config/networks/stellar_mainnet.json config/networks/stellar_mainnet.json
----

**Key Configuration Details:**

[source,json]
----
{
  "network_type": "Stellar",
  "slug": "stellar_mainnet",
  "name": "Stellar Mainnet",
  "rpc_urls": [
     {
      "type_": "rpc",
      "url": {
        "type": "plain",
        "value": "YOUR_RPC_URL_HERE"
      },
      "weight": 100
    }
  ],
  "network_passphrase": "Public Global Stellar Network ; September 2015",
  "block_time_ms": 5000,
  "confirmation_blocks": 2,
  "cron_schedule": "0 */1 * * * *",
  "max_past_blocks": 20,
  "store_blocks": true
}
----

==== Step 2: Monitor Configuration

Set up the DEX swap monitor:

[source,bash]
----
# Only necessary if you haven't already run the automated setup script (Option 1: Automated Setup)
cp examples/config/monitors/stellar_swap_dex.json config/monitors/stellar_swap_dex.json
cp examples/config/filters/stellar_filter_block_number.sh config/filters/stellar_filter_block_number.sh
----

**Monitor Configuration Overview:**

[source,json]
----
{
  "name": "Large Swap By Dex",
  "paused": false,
  "networks": ["stellar_mainnet"],
  "addresses": [
    {
     "address": "CA6PUJLBYKZKUEKLZJMKBZLEKP2OTHANDEOWSFF44FTSYLKQPIICCJBE",
      "contract_spec": [
        {
          "function_v0": {
            "doc": "",
            "name": "swap",
            "inputs": [
              {
                "doc": "",
                "name": "user",
                "type_": "address"
              },
              {
                "doc": "",
                "name": "in_idx",
                "type_": "u32"
              },
              {
                "doc": "",
                "name": "out_idx",
                "type_": "u32"
              },
              {
                "doc": "",
                "name": "in_amount",
                "type_": "u128"
              },
              {
                "doc": "",
                "name": "out_min",
                "type_": "u128"
              }
            ],
            "outputs": ["u128"]
          }
        }
      ]
    }
  ],
  "match_conditions": {
    "functions": [
      {
        "signature": "swap(Address,U32,U32,U128,U128)",
        "expression": "out_min > 1000000000"
      }
    ],
    "events": [],
    "transactions": [
      {
        "status": "Success",
        "expression": null
      }
    ]
  },
  "trigger_conditions": [
    {
      "script_path": "./config/filters/stellar_filter_block_number.sh",
      "language": "bash",
      "arguments": ["--verbose"],
      "timeout_ms": 1000
    }
  ],
  "triggers": ["stellar_large_swap_by_dex_slack"]
}
----

[NOTE]
====
<<<<<<< HEAD
* The `contract_spec` field is optional for Stellar contracts. If not provided, the monitor will automatically fetch the contract's SEP-48 interface from the chain.
* You can find the contract specification through Stellar contract explorer tool. For example: link:https://lab.stellar.org/smart-contracts/contract-explorer?$=network$id=mainnet&label=Mainnet&horizonUrl=https:////horizon.stellar.org&rpcUrl=https:////mainnet.sorobanrpc.com&passphrase=Public%20Global%20Stellar%20Network%20/;%20September%202015;&smartContracts$explorer$contractId=CA6PUJLBYKZKUEKLZJMKBZLEKP2OTHANDEOWSFF44FTSYLKQPIICCJBE;;[Stellar DEX Contract Interface^]
====

[NOTE]
====
Remove the `trigger_conditions` array to disable additional filtering.
=======
* The `contract_spec` field is optional for Stellar contracts. If not provided, the monitor automatically fetches the contract's SEP-48 interface from the chain
* You can explore Stellar contract interfaces using the link:https://lab.stellar.org/smart-contracts/contract-explorer[Stellar Contract Explorer^]
* The expression `"out_min > 1000000000"` monitors swaps with minimum output over 1 billion tokens
>>>>>>> 213d4618
====

==== Step 3: Notification Setup

Set up Slack notifications for Stellar swaps:

[source,bash]
----
# Only necessary if you haven't already run the automated setup script (Option 1: Automated Setup)
cp examples/config/triggers/slack_notifications.json config/triggers/slack_notifications.json
----

**Slack Configuration:**

[source,json]
----
{
  "stellar_large_swap_by_dex_slack": {
    "name": "Large Swap By Dex Slack Notification",
    "trigger_type": "slack",
    "config": {
      "slack_url": {
        "type": "plain",
        "value": "slack-webhook-url"
      },
      "message": {
        "title": "large_swap_by_dex_slack triggered",
        "body": "${monitor.name} triggered because of a large swap of ${functions.0.args.out_min} tokens | https://stellar.expert/explorer/public/tx/${transaction.hash}"
      }
    }
  }
}
----

==== Step 4: Run the Monitor

**Local Deployment:**

[source,bash]
----
./openzeppelin-monitor
----

**Docker Deployment:**

[source,bash]
----
cargo make docker-compose-up
----

==== What Happens Next

Once running, the monitor will:

1. Check for new Stellar blocks every minute
2. Watch for large DEX swaps
3. Send notifications via Slack when large swaps occur

<<<<<<< HEAD
* Adjust the swap threshold by modifying the `expression` value.
* Monitor additional dex swaps by creating new monitor configurations.
* xref:index.adoc#testing_your_configuration[Test the Monitor] configuration against a block number
* xref:index.adoc#secret_management[Configure secure secret management] for sensitive data using environment variables or Hashicorp Cloud Vault
* Explore other examples in the link:https://github.com/OpenZeppelin/openzeppelin-monitor/tree/main/examples/config/monitors[`examples/config/monitors` directory].


=== Monitoring Bulletin Post (Midnight):

==== 1. Network Configuration:

Create the Midnight testnet network configuration:

[source,bash]
----
cp examples/config/networks/examples/midnight_testnet.json config/networks/midnight_testnet.json
----

The link:https://github.com/OpenZeppelin/openzeppelin-monitor/blob/main/examples/config/networks/midnight_testnet.json[default configuration^] should work, but you may want to update the RPC URL to your preferred provider.

[source,json]
----
{
  "network_type": "Midnight",
  "slug": "midnight_testnet",
  "name": "Midnight Testnet",
  "rpc_urls": [
    {
      "type_": "ws_rpc",
      "url": {
        "type": "plain",
        "value": "YOUR_WSS_RPC_URL_HERE"
      },
      "weight": 100
    }
  ],
  "chain_id": 0,
  "block_time_ms": 6000,
  "confirmation_blocks": 2,
  "cron_schedule": "0 */1 * * * *",
  "max_past_blocks": 13,
  "store_blocks": false
}
----

[NOTE]
====
A websocket RPC URL (wss://) is required in the network configuration for Midnight networks. This is because transaction status information is retrieved through Substrate events, which are only available via websocket connections.
====

==== 2. Monitor Configuration:

Create the bulletin board post monitor configuration:

[source,bash]
----
cp examples/config/monitors/midnight_testnet_bulletin_post.json config/monitors/midnight_testnet_bulletin_post.json
----

This link:https://github.com/OpenZeppelin/openzeppelin-monitor/blob/main/examples/config/monitors/midnight_testnet_bulletin_post.json[configuration^] monitors `post` transactions to a specific bulletin board contract. You can customize the notification channels by modifying the `triggers` array.

[source,json]
----
{
  "name": "Bulletin post",
  "paused": false,
  "networks": [
    "midnight_testnet"
  ],
  "addresses": [
    {
      "address": "020200048fe17c5b2ae77e7154ff983dc37f18736a61aaef774c7a997935e84abe8361"
    }
  ],
  "match_conditions": {
    "functions": [
      {
        "signature": "post()",
        "expression": null
      }
    ],
    "events": [],
    "transactions": [
      {
        "status": "Any",
        "expression": null
      }
    ]
  },
  "trigger_conditions": [],
  "triggers": [
    "midnight_bulletin_post_slack"
  ]
}
----

[NOTE]
====
* Event monitoring is currently not supported
* Due to the privacy-focused design of the network:
  ** Transaction details cannot be monitored (except for transaction status)
  ** Function and event arguments cannot be monitored
* Function signatures are simplified:
  ** All argument variations are treated identically. For example `post`, `post()`, and `post(x, y, z)` are equivalent
====

==== 3. Notification Configuration:

===== For Slack Notifications:

[source,bash]
----
cp examples/config/triggers/slack_notifications.json config/triggers/slack_notifications.json
----

Update the webhook URL in the link:https://github.com/OpenZeppelin/openzeppelin-monitor/blob/main/examples/config/triggers/slack_notifications.json[configuration^].

[source,json]
----
{
   "midnight_bulletin_post_slack": {
    "name": "Bulletin Post Slack Notification",
    "trigger_type": "slack",
    "config": {
      "slack_url": {
        "type": "plain",
        "value": "https://hooks.slack.com/services/A/B/C"
      },
      "message": {
        "title": "midnight_bulletin_post_slack triggered",
        "body": "A call to ${functions.0.signature} was made to the bulletin board | ${transaction.hash}"
      }
    }
  }
}
----

==== 4. Run the Monitor:

**Local Deployment**

[source,bash]
----
./openzeppelin-monitor
----

**Docker Deployment**

[source,bash]
----
cargo make docker-compose-up
----

The monitor will now:

1. Check for new Midnight blocks every minute.
2. Watch for `post` calls to a bulletin board contract.
3. Send notifications via Slack when a new post occurs.

==== 5. Next Steps:

* xref:index.adoc#testing_your_configuration[Test the Monitor] configuration against a block number
* xref:index.adoc#secret_management[Configure secure secret management] for sensitive data using environment variables or Hashicorp Cloud Vault
* Explore other examples in the link:https://github.com/OpenZeppelin/openzeppelin-monitor/tree/main/examples/config/monitors[`examples/config/monitors` directory].
=======
== Next Steps

Now that you have OpenZeppelin Monitor running, here are some suggestions for what to do next:

=== Testing and Validation

* xref:index.adoc#testing_your_configuration[Test your configuration] against specific block numbers
* Verify your RPC endpoints are working correctly
* Test notification channels with small transactions

=== Security and Best Practices

* xref:index.adoc#secret_management[Configure secure secret management] for sensitive data
* Use environment variables or Hashicorp Cloud Vault for credentials
* Regularly update your RPC endpoints and monitor configurations

=== Advanced Configuration

* Explore additional examples in the link:https://github.com/OpenZeppelin/openzeppelin-monitor/tree/main/examples/config/monitors[`examples/config/monitors` directory]
* Set up monitoring for multiple networks simultaneously
* Configure custom filter scripts for complex conditions

=== Getting Help

* Check the link:https://github.com/OpenZeppelin/openzeppelin-monitor/issues[GitHub Issues] for known problems
* Review the xref:index.adoc[User Documentation] for detailed configuration options
* Join the OpenZeppelin community for support

[TIP]
====
Start with simple monitoring scenarios and gradually add complexity. This helps you understand how the system works and makes troubleshooting easier.
====
>>>>>>> 213d4618
<|MERGE_RESOLUTION|>--- conflicted
+++ resolved
@@ -571,19 +571,9 @@
 
 [NOTE]
 ====
-<<<<<<< HEAD
-* The `contract_spec` field is optional for Stellar contracts. If not provided, the monitor will automatically fetch the contract's SEP-48 interface from the chain.
-* You can find the contract specification through Stellar contract explorer tool. For example: link:https://lab.stellar.org/smart-contracts/contract-explorer?$=network$id=mainnet&label=Mainnet&horizonUrl=https:////horizon.stellar.org&rpcUrl=https:////mainnet.sorobanrpc.com&passphrase=Public%20Global%20Stellar%20Network%20/;%20September%202015;&smartContracts$explorer$contractId=CA6PUJLBYKZKUEKLZJMKBZLEKP2OTHANDEOWSFF44FTSYLKQPIICCJBE;;[Stellar DEX Contract Interface^]
-====
-
-[NOTE]
-====
-Remove the `trigger_conditions` array to disable additional filtering.
-=======
 * The `contract_spec` field is optional for Stellar contracts. If not provided, the monitor automatically fetches the contract's SEP-48 interface from the chain
 * You can explore Stellar contract interfaces using the link:https://lab.stellar.org/smart-contracts/contract-explorer[Stellar Contract Explorer^]
 * The expression `"out_min > 1000000000"` monitors swaps with minimum output over 1 billion tokens
->>>>>>> 213d4618
 ====
 
 ==== Step 3: Notification Setup
@@ -642,17 +632,9 @@
 2. Watch for large DEX swaps
 3. Send notifications via Slack when large swaps occur
 
-<<<<<<< HEAD
-* Adjust the swap threshold by modifying the `expression` value.
-* Monitor additional dex swaps by creating new monitor configurations.
-* xref:index.adoc#testing_your_configuration[Test the Monitor] configuration against a block number
-* xref:index.adoc#secret_management[Configure secure secret management] for sensitive data using environment variables or Hashicorp Cloud Vault
-* Explore other examples in the link:https://github.com/OpenZeppelin/openzeppelin-monitor/tree/main/examples/config/monitors[`examples/config/monitors` directory].
-
-
-=== Monitoring Bulletin Post (Midnight):
-
-==== 1. Network Configuration:
+=== Example 3: Monitoring Bulletin Post (Midnight):
+
+==== Step 1: Network Configuration
 
 Create the Midnight testnet network configuration:
 
@@ -693,7 +675,7 @@
 A websocket RPC URL (wss://) is required in the network configuration for Midnight networks. This is because transaction status information is retrieved through Substrate events, which are only available via websocket connections.
 ====
 
-==== 2. Monitor Configuration:
+==== Step 2: Monitor Configuration:
 
 Create the bulletin board post monitor configuration:
 
@@ -749,7 +731,7 @@
   ** All argument variations are treated identically. For example `post`, `post()`, and `post(x, y, z)` are equivalent
 ====
 
-==== 3. Notification Configuration:
+==== Step 3: Notification Configuration:
 
 ===== For Slack Notifications:
 
@@ -780,7 +762,7 @@
 }
 ----
 
-==== 4. Run the Monitor:
+==== Step 4: Run the Monitor:
 
 **Local Deployment**
 
@@ -802,12 +784,7 @@
 2. Watch for `post` calls to a bulletin board contract.
 3. Send notifications via Slack when a new post occurs.
 
-==== 5. Next Steps:
-
-* xref:index.adoc#testing_your_configuration[Test the Monitor] configuration against a block number
-* xref:index.adoc#secret_management[Configure secure secret management] for sensitive data using environment variables or Hashicorp Cloud Vault
-* Explore other examples in the link:https://github.com/OpenZeppelin/openzeppelin-monitor/tree/main/examples/config/monitors[`examples/config/monitors` directory].
-=======
+
 == Next Steps
 
 Now that you have OpenZeppelin Monitor running, here are some suggestions for what to do next:
@@ -839,5 +816,4 @@
 [TIP]
 ====
 Start with simple monitoring scenarios and gradually add complexity. This helps you understand how the system works and makes troubleshooting easier.
-====
->>>>>>> 213d4618
+====