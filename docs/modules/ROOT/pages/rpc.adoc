--- conflicted
+++ resolved
@@ -47,15 +47,9 @@
 |===
 |Field |Type |Description
 
-<<<<<<< HEAD
 |type_
 |String
 |Type of endpoint ("rpc" or "ws_rpc")
-=======
-|`*type_*`
-|`String`
-|Type of endpoint (currently only "rpc" is supported)
->>>>>>> 213d4618
 
 |`*url.type*`
 |`String`
@@ -113,13 +107,6 @@
 
 The `HttpTransportClient` (and by extension, EVM and Stellar clients) utilizes a `reqwest_middleware::ClientWithMiddleware`. This client is configured during initialization using the `utils::http::create_retryable_http_client` utility. This utility layers `reqwest_retry::RetryTransientMiddleware` on top of a shared base `reqwest::Client`.
 
-<<<<<<< HEAD
-1. *Base HTTP Transport*: `HttpTransportClient` provides core HTTP functionality
-2. *Network-Specific Transports*:
-   * `EVMTransportClient` for EVM networks
-   * `StellarTransportClient` for Stellar networks
-   * `MidnightTransportClient` for Midnight networks
-=======
 This middleware handles:
 
 * Automatic retries for transient HTTP errors (e.g., 5xx server errors, network timeouts) for requests made to the *currently active RPC URL*.
@@ -130,7 +117,6 @@
 ==== Endpoint Rotation (via `EndpointManager`)
 
 If all same-endpoint retries fail for the currently active RPC URL, or if certain HTTP status codes (e.g., 429 Too Many Requests, as defined in `ROTATE_ON_ERROR_CODES`) are received, the `EndpointManager` (used by `HttpTransportClient`) will attempt to rotate to a healthy fallback URL. This ensures that if one endpoint becomes persistently unavailable, the system can switch to an alternative. The health check for a fallback URL also benefits from the same-endpoint retry mechanism.
->>>>>>> 213d4618
 
 ==== Configuration Options
 
@@ -212,36 +198,6 @@
 [mermaid,width=100%]
 ....
 sequenceDiagram
-<<<<<<< HEAD
-    participant M as Monitor
-    participant EM as Endpoint Manager
-    participant P as Primary RPC
-    participant F as Fallback RPC
-
-    rect rgb(240, 240, 240)
-        Note over M,F: Case 1: Rate Limit (429)
-        M->>EM: Send Request
-        EM->>P: Try Primary
-        P-->>EM: 429 Response
-        EM->>EM: Rotate URL
-        EM->>F: Try Fallback
-        F-->>EM: Success
-        EM-->>M: Return Response
-    end
-
-    rect rgb(240, 240, 240)
-        Note over M,F: Case 2: Other Errors
-        M->>EM: Send Request
-        EM->>P: Try Primary
-        P-->>EM: Error Response
-        Note over EM: Wait with backoff
-        EM->>P: Retry #1
-        P-->>EM: Error Response
-        Note over EM: Wait with backoff
-        EM->>P: Retry #N
-        P-->>EM: Success
-        EM-->>M: Return Response
-=======
     participant User as User/Application
     participant HTC as HttpTransportClient
     participant EM as EndpointManager
@@ -281,7 +237,6 @@
             EM-->>HTC: Final Error (all URLs failed)
             HTC-->>User: Error Response
         end
->>>>>>> 213d4618
     end
 ....
 
