--- conflicted
+++ resolved
@@ -106,10 +106,7 @@
 2. *Network-Specific Transports*:
    * `EVMTransportClient` for EVM networks
    * `StellarTransportClient` for Stellar networks
-<<<<<<< HEAD
    * `MidnightTransportClient` for Midnight networks
-=======
->>>>>>> 11e11a1e
 
 ==== Configuration Options
 
@@ -150,25 +147,14 @@
    * Handles automatic retry logic for failed requests
 
 This architecture ensures:
-<<<<<<< HEAD
 
 1. Direct requests (like health checks) use the base client for minimal overhead
 2. RPC calls benefit from the middleware's retry capabilities
 3. Both clients maintain efficiency by sharing the same connection pool
 
 
-*Transport Level*: Each transport client may define its own retry policy:
-+
-=======
-
-1. Direct requests (like health checks) use the base client for minimal overhead
-2. RPC calls benefit from the middleware's retry capabilities
-3. Both clients maintain efficiency by sharing the same connection pool
-
-
 Each transport client may define its own retry policy:
 
->>>>>>> 11e11a1e
 [source,rust]
 ----
 
