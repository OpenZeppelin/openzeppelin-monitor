--- conflicted
+++ resolved
@@ -18,14 +18,9 @@
 
 === Supported Networks
 
-<<<<<<< HEAD
-- EVM
-- Stellar
-- Midnight
-=======
 - **EVM-Compatible Networks**
 - **Stellar**
->>>>>>> 213d4618
+- **Midnight (partial support)**
 
 === Notification Channels
 
@@ -41,119 +36,7 @@
 To get started immediately, see xref:quickstart.adoc[Quickstart].
 ====
 
-<<<<<<< HEAD
-== Technical Overview
-
-[mermaid,width=100%]
-....
-%%{init: {
-    'theme': 'base',
-    'themeVariables': {
-        'background': '#ffffff',
-        'mainBkg': '#ffffff',
-        'primaryBorderColor': '#cccccc'
-    }
-}}%%
-graph TD
-    subgraph Blockchain Networks
-        ETH[Ethereum RPC]
-        POL[Polygon RPC]
-        BSC[BSC RPC]
-    end
-
-    subgraph Block Processing
-        BW[BlockWatcherService]
-        BS[(BlockStorage)]
-        JS[JobScheduler]
-    end
-
-    subgraph Client Layer
-        BC[BlockchainClient]
-        EVM[EVMClient]
-        STL[StellarClient]
-        MDN[MidnightClient]
-    end
-
-    subgraph Processing Pipeline
-        FS[FilterService]
-        TS[TriggerService]
-        NS[NotificationService]
-    end
-
-    subgraph Notifications
-        Slack
-        Email
-        Discord
-        Telegram
-        Webhook
-        Script
-    end
-
-    %% Block Processing Flow
-    JS -->|Schedule Block Fetch| BW
-    BW -->|Store Last Block| BS
-    BW -->|Read Last Block| BS
-    BW -->|Get New Blocks| BC
-
-    %% Client Connections
-    BC --> EVM
-    BC --> STL
-    BC --> MDN
-    EVM -->|RPC Calls| ETH
-    EVM -->|RPC Calls| POL
-    EVM -->|RPC Calls| BSC
-
-    %% Processing Flow
-    BW -->|New Block| FS
-    FS -->|Matches| TS
-    TS -->|Execute| NS
-    NS --> Slack
-    NS --> Email
-    NS --> Discord
-    NS --> Telegram
-    NS --> Webhook
-    NS --> Script
-
-    classDef rpc fill:#e1f5fe,stroke:#01579b
-    classDef storage fill:#fff3e0,stroke:#ef6c00
-    classDef service fill:#e8f5e9,stroke:#2e7d32
-    classDef notification fill:#f3e5f5,stroke:#7b1fa2
-
-    class ETH,POL,BSC rpc
-    class BS storage
-    class BW,FS,TS,NS service
-    class Slack,Email,Discord,Telegram,Webhook,Script notification
-....
-
-== Project Structure
-
-The project follows a standard Rust project layout:
-
-```
-openzeppelin-monitor/
-├── src/                # Source code
-│   ├── bootstrap/      # Bootstrap functions for the application
-│   ├── models/         # Data structures and types
-│   ├── repositories/   # Configuration storage
-│   ├── services/       # Core business logic
-│   ├── utils/          # Helper functions
-│
-├── config/             # Configuration files
-├── tests/              # Integration and property-based tests
-├── data/               # Runtime data storage
-├── docs/               # Documentation
-├── scripts/            # Utility scripts
-├── cmd/                # Metrics and monitoring
-├── examples/           # Example configuration files
-└── ... other root files (Cargo.toml, README.md, etc.)
-```
-
-For detailed information about each directory and its contents, see xref:structure.adoc[Project Structure Details].
-
-== Getting Started
-=======
 == Installation
->>>>>>> 213d4618
 
 === Prerequisites
 
@@ -669,15 +552,9 @@
 |===
 | *Field* | *Type* | *Description*
 
-<<<<<<< HEAD
-|network_type
-|String
-|Type of blockchain
-=======
 | `*network_type*`
 | `String`
-| Type of blockchain (*"EVM"* or *"Stellar"*)
->>>>>>> 213d4618
+| Type of blockchain (*"EVM"*, *"Stellar"*, *"Midnight"*)
 
 | `*slug*`
 | `String`
@@ -1351,175 +1228,10 @@
 | `*triggers*`
 | `Array[String]`
 | IDs of triggers to execute when conditions match
-|===
-
-==== Match Conditions
-
-Monitors support three types of match conditions that can be combined:
-
-===== Function Conditions
-Match specific function calls to monitored contracts:
-
-[source,json]
-----
-{
-  "functions": [
-    {
-      "signature": "transfer(address,uint256)",
-      "expression": "value > 1000"
-    }
-  ]
-}
-----
-
-===== Event Conditions
-Match events emitted by monitored contracts:
-
-[source,json]
-----
-{
-  "events": [
-    {
-      "signature": "Transfer(address,address,uint256)",
-      "expression": "value > 1000000"
-    }
-  ]
-}
-----
-
-===== Transaction Conditions
-Match transaction properties. The available fields and expression syntax depend on the network type:
-
-[source,json]
-----
-{
-  "transactions": [
-    {
-      "status": "Success", // Only match successful transactions
-      "expression": "value > 1500000000000000000" // Match transactions with value greater than 1.5 ETH
-    }
-  ]
-}
-----
-
-==== Available Transaction Fields (EVM)
-[cols="1,1,2", options="header"]
-|===
-| *Field* | *Type* | *Description*
-
-| `*value*`
-| `uint256`
-| Transaction value in wei
-
-| `*from*`
-| `address`
-| Sender address (case-insensitive comparison)
-
-| `*to*`
-| `address`
-| Recipient address (case-insensitive comparison)
-
-| `*hash*`
-| `string`
-| Transaction hash
-
-| `*gas_price*`
-| `uint256`
-| Gas price in wei (legacy transactions)
-
-| `*max_fee_per_gas*`
-| `uint256`
-| EIP-1559 maximum fee per gas
-
-| `*max_priority_fee_per_gas*`
-| `uint256`
-| EIP-1559 priority fee
-
-| `*gas_limit*`
-| `uint256`
-| Gas limit for transaction
-
-| `*nonce*`
-| `uint256`
-| Sender nonce
-
-| `*input*`
-| `string`
-| Hex-encoded input data (e.g., *"0xa9059cbb..."*)
-
-| `*gas_used*`
-| `uint256`
-| Actual gas used (from receipt)
-
-| `*transaction_index*`
-| `uint64`
-| Position in block
-|===
-
-==== Available Transaction Fields (Stellar)
-[cols="1,1,2", options="header"]
-|===
-| *Field* | *Type* | *Description*
-
-| `*hash*`
-| `string`
-| Transaction hash
-
-| `*ledger*`
-| `i64`
-| Ledger sequence number where the transaction was included
-
-| `*value*`
-| `i64`
-| Value associated with the *first* relevant operation (e.g., payment amount). Defaults to 0 if no relevant operation or value is found.
-
-| `*from*`
-| `address`
-| Source account address of the *first* relevant operation (e.g., payment sender). Case-insensitive comparison.
-
-| `*to*`
-| `address`
-| Destination account address of the *first* relevant operation (e.g., payment recipient or invoked contract). Case-insensitive comparison.
-|===
-
-<<<<<<< HEAD
-==== Available Fields
-
-[cols="1,1,2"]
-|===
-|Field |Type |Description
-
-|name
-|String
-|**Unique** identifier for this monitor
-
-|networks
-|Array[String]
-|List of network slugs this monitor should watch
-
-|paused
-|Boolean
-|Whether this monitor is currently paused
-
-|addresses
-|Array[Object]
-|Contract addresses to monitor with optional ABIs
-
-|match_conditions
-|Object
-|Collection of conditions that can trigger the monitor
-
-|trigger_conditions
-|Array[Object]
-|Collection of filters to apply to monitor matches before executing triggers
-
-|triggers
-|Array[String]
-|IDs of triggers to execute when conditions match
-
-|chain_configurations
-|Array[Object]
-|Chain-specific configuration settings for the monitor
+
+| `*chain_configurations*`
+| `Array[Object]`
+| Chain-specific configuration settings for the monitor
 |===
 
 ==== Chain-Specific Configurations
@@ -1560,8 +1272,135 @@
 |Requires viewing keys for decrypting private CoinInfo
 |===
 
-=======
->>>>>>> 213d4618
+==== Match Conditions
+
+Monitors support three types of match conditions that can be combined:
+
+===== Function Conditions
+Match specific function calls to monitored contracts:
+
+[source,json]
+----
+{
+  "functions": [
+    {
+      "signature": "transfer(address,uint256)",
+      "expression": "value > 1000"
+    }
+  ]
+}
+----
+
+===== Event Conditions
+Match events emitted by monitored contracts:
+
+[source,json]
+----
+{
+  "events": [
+    {
+      "signature": "Transfer(address,address,uint256)",
+      "expression": "value > 1000000"
+    }
+  ]
+}
+----
+
+===== Transaction Conditions
+Match transaction properties. The available fields and expression syntax depend on the network type:
+
+[source,json]
+----
+{
+  "transactions": [
+    {
+      "status": "Success", // Only match successful transactions
+      "expression": "value > 1500000000000000000" // Match transactions with value greater than 1.5 ETH
+    }
+  ]
+}
+----
+
+==== Available Transaction Fields (EVM)
+[cols="1,1,2", options="header"]
+|===
+| *Field* | *Type* | *Description*
+
+| `*value*`
+| `uint256`
+| Transaction value in wei
+
+| `*from*`
+| `address`
+| Sender address (case-insensitive comparison)
+
+| `*to*`
+| `address`
+| Recipient address (case-insensitive comparison)
+
+| `*hash*`
+| `string`
+| Transaction hash
+
+| `*gas_price*`
+| `uint256`
+| Gas price in wei (legacy transactions)
+
+| `*max_fee_per_gas*`
+| `uint256`
+| EIP-1559 maximum fee per gas
+
+| `*max_priority_fee_per_gas*`
+| `uint256`
+| EIP-1559 priority fee
+
+| `*gas_limit*`
+| `uint256`
+| Gas limit for transaction
+
+| `*nonce*`
+| `uint256`
+| Sender nonce
+
+| `*input*`
+| `string`
+| Hex-encoded input data (e.g., *"0xa9059cbb..."*)
+
+| `*gas_used*`
+| `uint256`
+| Actual gas used (from receipt)
+
+| `*transaction_index*`
+| `uint64`
+| Position in block
+|===
+
+==== Available Transaction Fields (Stellar)
+[cols="1,1,2", options="header"]
+|===
+| *Field* | *Type* | *Description*
+
+| `*hash*`
+| `string`
+| Transaction hash
+
+| `*ledger*`
+| `i64`
+| Ledger sequence number where the transaction was included
+
+| `*value*`
+| `i64`
+| Value associated with the *first* relevant operation (e.g., payment amount). Defaults to 0 if no relevant operation or value is found.
+
+| `*from*`
+| `address`
+| Source account address of the *first* relevant operation (e.g., payment sender). Case-insensitive comparison.
+
+| `*to*`
+| `address`
+| Destination account address of the *first* relevant operation (e.g., payment recipient or invoked contract). Case-insensitive comparison.
+|===
+
 ==== Matching Rules
 
 * If no conditions are specified, all transactions match
