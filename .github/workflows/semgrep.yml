--- conflicted
+++ resolved
@@ -10,26 +10,17 @@
     branches: [main]
   # Schedule the CI job (this method uses cron syntax):
   schedule:
-<<<<<<< HEAD
-    - cron: 15 11 * * *  # Sets Semgrep to scan every day at 11:15 UTC.
-=======
     - cron: 15 11 * * *   # Sets Semgrep to scan every day at 11:15 UTC.
 permissions:
   contents: read
->>>>>>> 7339896e
 jobs:
   semgrep:
     name: semgrep/ci
     runs-on: ubuntu-latest
     permissions:
       security-events: write
-<<<<<<< HEAD
-      contents: read
-      actions: read
-=======
       # contents: read
       # actions: read
->>>>>>> 7339896e
     container:
       image: semgrep/semgrep@sha256:85f9de554201cc891c470774bb93a7f4faf41ea198ddccc34a855b53f7a51443 # v1.127.1
 
@@ -47,13 +38,10 @@
         env:
           # Connect to Semgrep AppSec Platform through your SEMGREP_APP_TOKEN.
           SEMGREP_APP_TOKEN: ${{ secrets.SEMGREP_APP_TOKEN }}
-<<<<<<< HEAD
-=======
           # Do not check for new version
           SEMGREP_ENABLE_VERSION_CHECK: 0
           # No metrics
           SEMGREP_SEND_METRICS: 'off'
->>>>>>> 7339896e
       - name: Upload SARIF file for GitHub Advanced Security Dashboard
         uses: github/codeql-action/upload-sarif@fca7ace96b7d713c7035871441bd52efbe39e27e # v3.28.19
         with:
