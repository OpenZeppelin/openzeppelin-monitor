---
name: Publish Docs
on:
  workflow_call:
    inputs:
      tag:
        type: string
        description: The tag to use for creating docs branch or merging to docs branch.
        required: true
<<<<<<< HEAD
=======
permissions:
  actions: read
  contents: write
  pull-requests: write
  id-token: write
>>>>>>> 1b4d5d8d
jobs:
  docs:
    name: publish docs
    runs-on: ubuntu-latest
    environment: release
    env:
      SLACK_WEBHOOK_URL: ${{ secrets.SLACK_WEBHOOK_URL }}
      SLACK_CHANNEL: '#oss-releases'
    steps:
      - name: Get github app token
        uses: actions/create-github-app-token@3ff1caaa28b64c9cc276ce0a02e2ff584f3900c5  # v2.0.2
        id: gh-app-token
        with:
          app-id: ${{ vars.GH_APP_ID }}
          private-key: ${{ secrets.GH_APP_PRIVATE_KEY }}
      - name: Checkout tag
        uses: actions/checkout@11bd71901bbe5b1630ceea73d27597364c9af683  # v4.2.2
        with:
          ref: ${{ inputs.tag }}
          token: ${{ steps.gh-app-token.outputs.token }}
      - name: Slack notification
        uses: act10ns/slack@44541246747a30eb3102d87f7a4cc5471b0ffb7d  # v2.1.0
        with:
          status: starting
          steps: ${{ toJson(steps) }}
          channel: ${{ env.SLACK_CHANNEL }}
          message: Starting creating docs for ${{ github.repository }} with tag inputs.tag }}......
        if: always()
      - name: Validate Tag
        id: validate_tag
        run: |-
          TAG="${{ inputs.tag }}"
          echo "Validating tag: $TAG"

          # Check if the tag matches the semantic versioning pattern
          if ! echo "$TAG" | grep -E '^v[0-9]+\.[0-9]+\.[0-9]+$' > /dev/null; then
            echo "Error: Tag '$TAG' is not a valid semantic version."
            exit 1
          fi
          IFS='.' read -r MAJOR MINOR PATCH <<< "${TAG#v}"
          echo "Major: $MAJOR, Minor: $MINOR, Patch: $PATCH"
          RELEASE_BRANCH="release-v${MAJOR}.${MINOR}.0"
          DOCS_BRANCH="docs-v${MAJOR}.${MINOR}"
          echo "DOCS_BRANCH=${DOCS_BRANCH}" >> $GITHUB_OUTPUT
          echo "RELEASE_BRANCH=${RELEASE_BRANCH}" >> $GITHUB_OUTPUT
<<<<<<< HEAD
=======
          echo "MAJOR=${MAJOR}" >> $GITHUB_OUTPUT
          echo "MINOR=${MINOR}" >> $GITHUB_OUTPUT
>>>>>>> 1b4d5d8d
          if [ "$PATCH" -ne 0 ]; then
            # If it's a patch version, create a PR to merge release branch into docs branch
            echo "Creating PR to merge ${RELEASE_BRANCH} into ${DOCS_BRANCH}"
            echo "PR_TITLE=chore: Merge ${RELEASE_BRANCH} into ${DOCS_BRANCH}"
          else
            # If the patch version is zero, create a new docs branch
            echo "Creating new docs branch ${DOCS_BRANCH}"
          fi
          echo "PR_TITLE=${PR_TITLE:-}" >> $GITHUB_OUTPUT
      - name: Create Pull Request for Docs
        if: ${{ steps.validate_tag.outputs.PR_TITLE != '' }}
        uses: peter-evans/create-pull-request@271a8d0340265f705b14b6d32b9829c1cb33d45e  # v7.0.8
        with:
          token: ${{ steps.gh-app-token.outputs.token }}
          title: ${{ steps.validate_tag.outputs.PR_TITLE }}
          body: Automatically generated PR to merge release branch into docs branch for patch version update.
          base: ${{ steps.validate_tag.outputs.DOCS_BRANCH }}
          sign-commits: true
          branch: ${{ steps.validate_tag.outputs.RELEASE_BRANCH }}
          commit-message: ${{ steps.validate_tag.outputs.PR_TITLE }}
      - name: Create Docs Branch
        if: ${{ steps.validate_tag.outputs.PR_TITLE == '' }}
        run: |
          echo "Creating docs branch ${DOCS_BRANCH}"
          git checkout -b "${DOCS_BRANCH}"
          git push origin "${DOCS_BRANCH}"
        env:
          DOCS_BRANCH: ${{ steps.validate_tag.outputs.DOCS_BRANCH }}<|MERGE_RESOLUTION|>--- conflicted
+++ resolved
@@ -7,14 +7,11 @@
         type: string
         description: The tag to use for creating docs branch or merging to docs branch.
         required: true
-<<<<<<< HEAD
-=======
 permissions:
   actions: read
   contents: write
   pull-requests: write
   id-token: write
->>>>>>> 1b4d5d8d
 jobs:
   docs:
     name: publish docs
@@ -60,11 +57,8 @@
           DOCS_BRANCH="docs-v${MAJOR}.${MINOR}"
           echo "DOCS_BRANCH=${DOCS_BRANCH}" >> $GITHUB_OUTPUT
           echo "RELEASE_BRANCH=${RELEASE_BRANCH}" >> $GITHUB_OUTPUT
-<<<<<<< HEAD
-=======
           echo "MAJOR=${MAJOR}" >> $GITHUB_OUTPUT
           echo "MINOR=${MINOR}" >> $GITHUB_OUTPUT
->>>>>>> 1b4d5d8d
           if [ "$PATCH" -ne 0 ]; then
             # If it's a patch version, create a PR to merge release branch into docs branch
             echo "Creating PR to merge ${RELEASE_BRANCH} into ${DOCS_BRANCH}"
