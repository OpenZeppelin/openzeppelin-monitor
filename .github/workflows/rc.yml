---
name: RC for Major/Minor Releases
on:
  workflow_dispatch:
    inputs:
      commit_sha:
        description: Long form commit SHA to create release branch from
        required: true
        type: string
permissions:
  contents: write
  pull-requests: write
# run concurrency group for the workflow
concurrency:
  group: ${{ github.workflow }}-${{ github.ref }}
  cancel-in-progress: false
jobs:
  create-release-branch:
    runs-on: ubuntu-latest
    steps:
      - uses: actions/create-github-app-token@3ff1caaa28b64c9cc276ce0a02e2ff584f3900c5  # v2.0.2
        id: gh-app-token
        with:
          app-id: ${{ vars.GH_APP_ID }}
          private-key: ${{ secrets.GH_APP_PRIVATE_KEY }}
      - name: Validate Commit SHA
        run: |
          if [[ ! "$INPUT_COMMIT_SHA" =~ ^[0-9a-f]{40}$ ]]; then
            echo "Invalid commit SHA: $INPUT_COMMIT_SHA. Please provide the full 40-character SHA."
            echo "Provided SHA: $INPUT_COMMIT_SHA"
            echo "Length: ${#$INPUT_COMMIT_SHA}"
            exit 1
          fi
          echo "Valid commit SHA: $INPUT_COMMIT_SHA"
        env:
          INPUT_COMMIT_SHA: ${{ github.event.inputs.commit_sha }}
      - name: Checkout repository at commit SHA
        uses: actions/checkout@11bd71901bbe5b1630ceea73d27597364c9af683  # v4.2.2
        with:
          ref: ${{ github.event.inputs.commit_sha }}
          fetch-depth: 0
          token: ${{ steps.gh-app-token.outputs.token }}
      - name: Get version from Cargo.toml
        id: get_version
        run: |
          # Extract the version from manifest.json
          version=$(jq -r '.[ "."]' .github/release-please/manifest.json)
          if [ -z "$version" ]; then
            echo "Error: Version not found in manifest.json"
            exit 1
          fi
<<<<<<< HEAD
          echo "Version is $version"
          echo "version=$version" >> $GITHUB_OUTPUT
=======
          echo "Version found: $version"
          # Get current version
          IFS='.' read -r major minor patch <<< "$version"
          new_minor=$((minor + 1))
          new_version="${major}.${new_minor}.0"
          echo "New version: $new_version"
          echo "version=$new_version" >> $GITHUB_OUTPUT
>>>>>>> 1b4d5d8d
      - name: Set release branch name
        id: set_branch
        run: |
          branch="release-v${{ steps.get_version.outputs.version }}"
          echo "release_branch=$branch" >> $GITHUB_ENV
          echo "Release branch will be: $branch"
      - name: Check if release branch exists
        id: check_branch
        run: |
          branch="release-v${{ steps.get_version.outputs.version }}"
          if git ls-remote --exit-code --heads origin "$branch" > /dev/null 2>&1; then
            echo "exists=true" >> $GITHUB_OUTPUT
          else
            echo "exists=false" >> $GITHUB_OUTPUT
          fi
      - name: Create release branch
        id: update_branch
        shell: bash
        run: |-
          branch="release-v${{ steps.get_version.outputs.version }}"
          commit_sha="${{ github.event.inputs.commit_sha }}"
          echo "branch=$branch" >> $GITHUB_OUTPUT
          if [ "${{ steps.check_branch.outputs.exists }}" == "true" ]; then
            echo "Branch '$branch' already exists. Exiting with error."
            exit 1
          else
            echo "Branch '$branch' does not exist. Creating new branch from commit $commit_sha."
            git checkout -b $branch $commit_sha
            git push -f origin $branch
          fi<|MERGE_RESOLUTION|>--- conflicted
+++ resolved
@@ -49,10 +49,6 @@
             echo "Error: Version not found in manifest.json"
             exit 1
           fi
-<<<<<<< HEAD
-          echo "Version is $version"
-          echo "version=$version" >> $GITHUB_OUTPUT
-=======
           echo "Version found: $version"
           # Get current version
           IFS='.' read -r major minor patch <<< "$version"
@@ -60,7 +56,6 @@
           new_version="${major}.${new_minor}.0"
           echo "New version: $new_version"
           echo "version=$new_version" >> $GITHUB_OUTPUT
->>>>>>> 1b4d5d8d
       - name: Set release branch name
         id: set_branch
         run: |
