--- conflicted
+++ resolved
@@ -16,23 +16,19 @@
 	///
 	/// # Arguments
 	/// * `input` - A MonitorMatch instance containing the data to be processed by the script
+	/// * `timeout_ms` - The timeout for the script execution in milliseconds
 	/// * `args` - Additional arguments passed to the script
 	/// * `from_custom_notification` - Whether the script is from a custom notification
 	///
 	/// # Returns
-<<<<<<< HEAD
 	/// * `Result<bool, anyhow::Error>` - Returns true/false based on script execution or an error
-	async fn execute(&self, input: MonitorMatch, args: &str) -> Result<bool, anyhow::Error>;
-=======
-	/// * `Result<bool, ScriptError>` - Returns true/false based on script execution or an error
 	async fn execute(
 		&self,
 		input: MonitorMatch,
 		timeout_ms: &u32,
 		args: Option<&[String]>,
 		from_custom_notification: bool,
-	) -> Result<bool, ScriptError>;
->>>>>>> bd5f2185
+	) -> Result<bool, anyhow::Error>;
 }
 
 /// Executes Python scripts using the python3 interpreter.
@@ -72,18 +68,13 @@
 	fn as_any(&self) -> &dyn Any {
 		self
 	}
-<<<<<<< HEAD
-	async fn execute(&self, input: MonitorMatch, args: &str) -> Result<bool, anyhow::Error> {
-=======
-
 	async fn execute(
 		&self,
 		input: MonitorMatch,
 		timeout_ms: &u32,
 		args: Option<&[String]>,
 		from_custom_notification: bool,
-	) -> Result<bool, ScriptError> {
->>>>>>> bd5f2185
+	) -> Result<bool, anyhow::Error> {
 		let (open_fds, max_fds) = count_open_fds();
 		let combined_input = serde_json::json!({
 			"monitor_match": input,
@@ -103,7 +94,7 @@
 			);
 		}
 
-		let mut cmd = tokio::process::Command::new("python3")
+		let cmd = tokio::process::Command::new("python3")
 			.arg("-c")
 			.arg(&self.script_content)
 			.stdin(Stdio::piped())
@@ -113,47 +104,7 @@
 			.spawn()
 			.with_context(|| "Failed to spawn python3 process")?;
 
-		// Write the input_json to stdin
-<<<<<<< HEAD
-		cmd.stdin
-			.take()
-			.ok_or_else(|| anyhow::anyhow!("Failed to get stdin handle"))?
-			.write_all(input_json.as_bytes())
-			.await
-			.with_context(|| "Failed to write input to script")?;
-
-		let output = cmd
-			.wait_with_output()
-			.await
-			.with_context(|| "Failed to wait for script output")?;
-
-		process_script_output(output).with_context(|| "Failed to process script output")
-=======
-		if let Some(mut stdin) = cmd.stdin.take() {
-			stdin
-				.write_all(input_json.as_bytes())
-				.await
-				.map_err(|e| ScriptError::execution_error(e.to_string()))?;
-		} else {
-			return Err(ScriptError::parse_error(
-				"Failed to get stdin handle".to_string(),
-			));
-		}
-
-		// Define a timeout duration
-		let timeout_duration = Duration::from_millis(u64::from(*timeout_ms));
-
-		// Apply timeout to script execution
-		match timeout(timeout_duration, cmd.wait_with_output()).await {
-			Ok(result) => {
-				let output = result.map_err(|e| ScriptError::execution_error(e.to_string()))?;
-				process_script_output(output, from_custom_notification)
-			}
-			Err(_) => Err(ScriptError::execution_error(
-				"Script execution timed out".to_string(),
-			)),
-		}
->>>>>>> bd5f2185
+		process_command(cmd, &input_json, timeout_ms, from_custom_notification).await
 	}
 }
 
@@ -168,17 +119,13 @@
 	fn as_any(&self) -> &dyn Any {
 		self
 	}
-<<<<<<< HEAD
-	async fn execute(&self, input: MonitorMatch, args: &str) -> Result<bool, anyhow::Error> {
-=======
 	async fn execute(
 		&self,
 		input: MonitorMatch,
 		timeout_ms: &u32,
 		args: Option<&[String]>,
 		from_custom_notification: bool,
-	) -> Result<bool, ScriptError> {
->>>>>>> bd5f2185
+	) -> Result<bool, anyhow::Error> {
 		let (open_fds, max_fds) = count_open_fds();
 		// Create a combined input with both the monitor match and arguments
 		let combined_input = serde_json::json!({
@@ -198,7 +145,7 @@
 			);
 		}
 
-		let mut cmd = tokio::process::Command::new("node")
+		let cmd = tokio::process::Command::new("node")
 			.arg("-e")
 			.arg(&self.script_content)
 			.stdin(Stdio::piped())
@@ -208,46 +155,7 @@
 			.spawn()
 			.with_context(|| "Failed to spawn node process")?;
 
-		// Write the input_json to stdin
-<<<<<<< HEAD
-		cmd.stdin
-			.take()
-			.ok_or_else(|| anyhow::anyhow!("Failed to get stdin handle"))?
-			.write_all(input_json.as_bytes())
-			.await
-			.with_context(|| "Failed to write input to script")?;
-
-		let output = cmd
-			.wait_with_output()
-			.await
-			.with_context(|| "Failed to wait for script output")?;
-		process_script_output(output).with_context(|| "Failed to process script output")
-=======
-		if let Some(mut stdin) = cmd.stdin.take() {
-			stdin
-				.write_all(input_json.as_bytes())
-				.await
-				.map_err(|e| ScriptError::execution_error(e.to_string()))?;
-		} else {
-			return Err(ScriptError::parse_error(
-				"Failed to get stdin handle".to_string(),
-			));
-		}
-
-		// Define a timeout duration
-		let timeout_duration = Duration::from_millis(u64::from(*timeout_ms));
-
-		// Apply timeout to script execution
-		match timeout(timeout_duration, cmd.wait_with_output()).await {
-			Ok(result) => {
-				let output = result.map_err(|e| ScriptError::execution_error(e.to_string()))?;
-				process_script_output(output, from_custom_notification)
-			}
-			Err(_) => Err(ScriptError::execution_error(
-				"Script execution timed out".to_string(),
-			)),
-		}
->>>>>>> bd5f2185
+		process_command(cmd, &input_json, timeout_ms, from_custom_notification).await
 	}
 }
 
@@ -262,17 +170,13 @@
 	fn as_any(&self) -> &dyn Any {
 		self
 	}
-<<<<<<< HEAD
-	async fn execute(&self, input: MonitorMatch, args: &str) -> Result<bool, anyhow::Error> {
-=======
 	async fn execute(
 		&self,
 		input: MonitorMatch,
 		timeout_ms: &u32,
 		args: Option<&[String]>,
 		from_custom_notification: bool,
-	) -> Result<bool, ScriptError> {
->>>>>>> bd5f2185
+	) -> Result<bool, anyhow::Error> {
 		// Create a combined input with both the monitor match and arguments
 		let combined_input = serde_json::json!({
 			"monitor_match": input,
@@ -294,7 +198,7 @@
 			);
 		}
 
-		let mut cmd = tokio::process::Command::new("sh")
+		let cmd = tokio::process::Command::new("sh")
 			.arg("-c")
 			.arg(&self.script_content)
 			.stdin(Stdio::piped())
@@ -304,48 +208,7 @@
 			.spawn()
 			.with_context(|| "Failed to spawn shell process")?;
 
-<<<<<<< HEAD
-		// Write the combined input_json to stdin
-		cmd.stdin
-			.take()
-			.ok_or_else(|| anyhow::anyhow!("Failed to get stdin handle"))?
-			.write_all(input_json.as_bytes())
-			.await
-			.with_context(|| "Failed to write input to script")?;
-
-		let output = cmd
-			.wait_with_output()
-			.await
-			.with_context(|| "Failed to wait for script output")?;
-
-		process_script_output(output).with_context(|| "Failed to process script output")
-=======
-		// Write the input_json to stdin
-		if let Some(mut stdin) = cmd.stdin.take() {
-			stdin
-				.write_all(input_json.as_bytes())
-				.await
-				.map_err(|e| ScriptError::execution_error(e.to_string()))?;
-		} else {
-			return Err(ScriptError::parse_error(
-				"Failed to get stdin handle".to_string(),
-			));
-		}
-
-		// Define a timeout duration
-		let timeout_duration = Duration::from_millis(u64::from(*timeout_ms));
-
-		// Apply timeout to script execution
-		match timeout(timeout_duration, cmd.wait_with_output()).await {
-			Ok(result) => {
-				let output = result.map_err(|e| ScriptError::execution_error(e.to_string()))?;
-				process_script_output(output, from_custom_notification)
-			}
-			Err(_) => Err(ScriptError::execution_error(
-				"Script execution timed out".to_string(),
-			)),
-		}
->>>>>>> bd5f2185
+		process_command(cmd, &input_json, timeout_ms, from_custom_notification).await
 	}
 }
 
@@ -362,15 +225,11 @@
 /// * The script execution was not successful (non-zero exit code)
 /// * The output cannot be parsed as a boolean
 /// * The script produced no output
-<<<<<<< HEAD
 #[allow(clippy::result_large_err)]
-pub fn process_script_output(output: std::process::Output) -> Result<bool, anyhow::Error> {
-=======
 pub fn process_script_output(
 	output: std::process::Output,
 	from_custom_notification: bool,
-) -> Result<bool, ScriptError> {
->>>>>>> bd5f2185
+) -> Result<bool, anyhow::Error> {
 	if !output.status.success() {
 		let error_message = String::from_utf8_lossy(&output.stderr).to_string();
 		return Err(anyhow::anyhow!(
@@ -400,15 +259,39 @@
 	match last_line.to_lowercase().as_str() {
 		"true" => Ok(true),
 		"false" => Ok(false),
-<<<<<<< HEAD
 		_ => Err(anyhow::anyhow!(
 			"Last line of output is not a valid boolean: {}",
 			last_line
-=======
-		_ => Err(ScriptError::parse_error(
-			"Last line of output is not a valid boolean".to_string(),
->>>>>>> bd5f2185
 		)),
+	}
+}
+
+async fn process_command(
+	mut cmd: tokio::process::Child,
+	input_json: &str,
+	timeout_ms: &u32,
+	from_custom_notification: bool,
+) -> Result<bool, anyhow::Error> {
+	if let Some(mut stdin) = cmd.stdin.take() {
+		stdin
+			.write_all(input_json.as_bytes())
+			.await
+			.map_err(|e| anyhow::anyhow!("Failed to write input to script: {}", e))?;
+	} else {
+		return Err(anyhow::anyhow!("Failed to get stdin handle"));
+	}
+
+	// Define a timeout duration
+	let timeout_duration = Duration::from_millis(u64::from(*timeout_ms));
+
+	// Apply timeout to script execution
+	match timeout(timeout_duration, cmd.wait_with_output()).await {
+		Ok(result) => {
+			let output =
+				result.map_err(|e| anyhow::anyhow!("Failed to wait for script output: {}", e))?;
+			process_script_output(output, from_custom_notification)
+		}
+		Err(_) => Err(anyhow::anyhow!("Script execution timed out")),
 	}
 }
 
@@ -524,7 +407,9 @@
 		match result {
 			Err(err) => {
 				let err_msg = err.to_string();
-				assert!(err_msg.contains("Failed to process script output"));
+				assert!(
+					err_msg.contains("Last line of output is not a valid boolean: not a boolean")
+				);
 			}
 			_ => panic!("Expected error"),
 		}
@@ -594,7 +479,9 @@
 		match result {
 			Err(err) => {
 				let err_msg = err.to_string();
-				assert!(err_msg.contains("Failed to process script output"));
+				assert!(
+					err_msg.contains("Last line of output is not a valid boolean: not a boolean")
+				);
 			}
 			_ => panic!("Expected error"),
 		}
@@ -614,26 +501,9 @@
 		};
 
 		let input = create_mock_monitor_match();
-<<<<<<< HEAD
-
-		let result = executor.execute(input.clone(), "").await;
-		assert!(result.is_ok());
-=======
-		for _ in 0..3 {
-			// Retry logic for flaky tests
-			match executor.execute(input.clone(), &1000, None, false).await {
-				Ok(result) => {
-					assert!(result);
-					return;
-				}
-				Err(e) => {
-					eprintln!("Test attempt failed: {}", e);
-					tokio::time::sleep(tokio::time::Duration::from_millis(100)).await;
-				}
-			}
-		}
-		panic!("Test failed after 3 retries");
->>>>>>> bd5f2185
+		let result = executor.execute(input, &1000, None, false).await;
+		assert!(result.is_ok());
+		assert!(result.unwrap());
 	}
 
 	#[tokio::test]
@@ -651,32 +521,16 @@
 		};
 
 		let input = create_mock_monitor_match();
-<<<<<<< HEAD
-
-		let result = executor.execute(input.clone(), "").await;
+		let result = executor.execute(input, &1000, None, false).await;
+		assert!(result.is_err());
 		match result {
-			Err(err) => {
-				let err_msg = err.to_string();
-				assert!(err_msg.contains("Failed to process script output"));
+			Err(e) => {
+				assert!(e
+					.to_string()
+					.contains("Last line of output is not a valid boolean"));
 			}
 			Ok(_) => {
-				panic!("Expected error, got success");
-=======
-		for _ in 0..3 {
-			// Retry logic for flaky tests
-			match executor.execute(input.clone(), &1000, None, false).await {
-				Err(ScriptError::ParseError(msg)) => {
-					assert!(msg.contains("Last line of output is not a valid boolean"));
-					return;
-				}
-				Ok(_) => {
-					panic!("Expected ParseError, got success");
-				}
-				Err(e) => {
-					eprintln!("Test attempt failed with unexpected error: {}", e);
-					tokio::time::sleep(tokio::time::Duration::from_millis(100)).await;
-				}
->>>>>>> bd5f2185
+				panic!("Expected ParseError, got success");
 			}
 		}
 	}
@@ -695,14 +549,8 @@
 		let result = executor.execute(input, &1000, None, false).await;
 
 		match result {
-<<<<<<< HEAD
-			Err(err) => {
-				let err_msg = err.to_string();
-				assert!(err_msg.contains("Failed to process script output"));
-=======
-			Err(ScriptError::ParseError(msg)) => {
-				assert!(msg.contains("Script produced no output"));
->>>>>>> bd5f2185
+			Err(e) => {
+				assert!(e.to_string().contains("Script produced no output"));
 			}
 			_ => panic!("Expected error"),
 		}
@@ -802,11 +650,7 @@
 		};
 
 		let input = create_mock_monitor_match();
-<<<<<<< HEAD
-		let result = executor.execute(input, "").await;
-=======
-		let result = executor.execute(input, &1000, None, false).await;
->>>>>>> bd5f2185
+		let result = executor.execute(input, &1000, None, false).await;
 		assert!(!result.unwrap());
 	}
 
@@ -868,14 +712,9 @@
 args = data['args']
 
 # Test both monitor_match and args together
-<<<<<<< HEAD
-if (monitor_match['EVM'] and
-    args == "--verbose,--specific_arg,--test"):
-=======
 expected_args = ["--verbose", "--specific_arg", "--test"]
 if (monitor_match['EVM'] and
     args == expected_args):
->>>>>>> bd5f2185
     print("true")
 else:
     print("false")
@@ -935,8 +774,6 @@
 
 		assert!(result.is_ok());
 		assert!(!result.unwrap());
-<<<<<<< HEAD
-=======
 	}
 
 	#[tokio::test]
@@ -972,8 +809,8 @@
 
 		assert!(result.is_err());
 		match result {
-			Err(ScriptError::ExecutionError(msg)) => {
-				assert!(msg.contains("Error: something went wrong"));
+			Err(e) => {
+				assert!(e.to_string().contains("Error: something went wrong"));
 			}
 			_ => panic!("Expected ExecutionError"),
 		}
@@ -1023,6 +860,5 @@
 		assert!(result.is_err());
 		// Verify that execution took at least 300ms (the sleep time)
 		assert!(elapsed.as_millis() >= 400 && elapsed.as_millis() < 600);
->>>>>>> bd5f2185
 	}
 }