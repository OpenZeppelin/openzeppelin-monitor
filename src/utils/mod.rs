--- conflicted
+++ resolved
@@ -9,11 +9,8 @@
 //! - logging: Logging utilities
 //! - metrics: Metrics utilities
 //! - monitor: Monitor utilities
-<<<<<<< HEAD
+//! - parsing: Parsing utilities
 //! - tests: Test utilities
-=======
-//! - parsing: Parsing utilities
->>>>>>> d0f19732
 
 mod cron_utils;
 mod expression;
@@ -22,11 +19,8 @@
 pub mod logging;
 pub mod metrics;
 pub mod monitor;
-<<<<<<< HEAD
+pub mod parsing;
 pub mod tests;
-=======
-pub mod parsing;
->>>>>>> d0f19732
 
 pub use constants::*;
 pub use cron_utils::*;
