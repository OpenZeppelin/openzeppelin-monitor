--- conflicted
+++ resolved
@@ -257,13 +257,8 @@
 					}
 					let filtered_matches = run_trigger_filters(&block.processing_results, &block.network_slug, &trigger_scripts).await;
 					for monitor_match in &filtered_matches {
-<<<<<<< HEAD
-						if let Err(e) = handle_match(monitor_match.clone(), &*trigger_service).await {
+						if let Err(e) = handle_match(monitor_match.clone(), &*trigger_service, &trigger_scripts).await {
 							TriggerError::execution_error(e.to_string(), None, None);
-=======
-						if let Err(e) = handle_match(monitor_match.clone(), &*trigger_service, &trigger_scripts).await {
-							error!("Error handling trigger: {}", e);
->>>>>>> bd5f2185
 						}
 					}
 				} => {}
@@ -336,15 +331,7 @@
 		.await;
 
 	match result {
-<<<<<<< HEAD
-		Ok(Ok(true)) => true,
-		Ok(Err(e)) => {
-			ScriptError::execution_error(e.to_string(), None, None);
-			false
-		}
-=======
 		Ok(true) => true,
->>>>>>> bd5f2185
 		Err(e) => {
 			ScriptError::execution_error(e.to_string(), None, None);
 			false
