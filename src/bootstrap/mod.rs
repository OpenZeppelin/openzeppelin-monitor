--- conflicted
+++ resolved
@@ -521,14 +521,6 @@
 	use super::*;
 	use crate::{
 		models::{
-<<<<<<< HEAD
-			EVMMonitorMatch, MatchConditions, Monitor, MonitorMatch, ScriptLanguage, StellarBlock,
-			StellarMonitorMatch, StellarTransaction, StellarTransactionInfo, TriggerConditions,
-		},
-		utils::tests::builders::evm::{
-			monitor::MonitorBuilder, receipt::ReceiptBuilder, transaction::TransactionBuilder,
-		},
-=======
 			EVMMonitorMatch, EVMReceiptLog, EVMTransaction, EVMTransactionReceipt, MatchConditions,
 			Monitor, MonitorMatch, ScriptLanguage, StellarBlock, StellarMonitorMatch,
 			StellarTransaction, StellarTransactionInfo, TriggerConditions,
@@ -538,7 +530,6 @@
 	use alloy::{
 		consensus::{transaction::Recovered, Signed, TxEnvelope},
 		primitives::{Address, Bytes, TxKind, B256, U256},
->>>>>>> bd0d657f
 	};
 	use std::io::Write;
 	use tempfile::NamedTempFile;
@@ -567,8 +558,6 @@
 		builder.build()
 	}
 
-<<<<<<< HEAD
-=======
 	fn create_test_evm_transaction_receipt() -> EVMTransactionReceipt {
 		ReceiptBuilder::new().build()
 	}
@@ -605,7 +594,6 @@
 		})
 	}
 
->>>>>>> bd0d657f
 	fn create_test_stellar_transaction() -> StellarTransaction {
 		StellarTransaction::from({
 			StellarTransactionInfo {
@@ -625,14 +613,9 @@
 		match blockchain_type {
 			BlockChainType::EVM => MonitorMatch::EVM(Box::new(EVMMonitorMatch {
 				monitor: create_test_monitor("test", vec![], false, script_path),
-<<<<<<< HEAD
-				transaction: TransactionBuilder::new().build(),
-				receipt: ReceiptBuilder::new().build(),
-=======
 				transaction: create_test_evm_transaction(),
 				receipt: Some(create_test_evm_transaction_receipt()),
 				logs: Some(create_test_evm_logs()),
->>>>>>> bd0d657f
 				network_slug: "ethereum_mainnet".to_string(),
 				matched_on: MatchConditions {
 					functions: vec![],
@@ -665,14 +648,9 @@
 		match blockchain_type {
 			BlockChainType::EVM => MonitorMatch::EVM(Box::new(EVMMonitorMatch {
 				monitor,
-<<<<<<< HEAD
-				transaction: TransactionBuilder::new().build(),
-				receipt: ReceiptBuilder::new().build(),
-=======
 				transaction: create_test_evm_transaction(),
 				receipt: Some(create_test_evm_transaction_receipt()),
 				logs: Some(create_test_evm_logs()),
->>>>>>> bd0d657f
 				network_slug: "ethereum_mainnet".to_string(),
 				matched_on: MatchConditions {
 					functions: vec![],
