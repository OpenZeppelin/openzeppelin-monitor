--- conflicted
+++ resolved
@@ -32,7 +32,7 @@
 		blockchain::{BlockChainClient, BlockFilterFactory, ClientPoolTrait},
 		filter::{handle_match, FilterService},
 		notification::NotificationService,
-		trigger::{TriggerExecutionService, TriggerExecutionServiceTrait},
+		trigger::{TriggerError, TriggerExecutionService, TriggerExecutionServiceTrait},
 	},
 	utils::{ScriptError, ScriptExecutorFactory},
 };
@@ -252,19 +252,14 @@
 		tokio::spawn(async move {
 			tokio::select! {
 				_ = async {
-<<<<<<< HEAD
-					for monitor_match in &block.processing_results {
-						let _ = handle_match(monitor_match.clone(), &*trigger_service).await;
-=======
 					if block.processing_results.is_empty() {
 						return;
 					}
 					let filtered_matches = run_trigger_filters(&block.processing_results, &block.network_slug, &trigger_scripts).await;
 					for monitor_match in &filtered_matches {
 						if let Err(e) = handle_match(monitor_match.clone(), &*trigger_service).await {
-							error!("Error handling trigger: {}", e);
+							TriggerError::execution_error(e.to_string(), None, None);
 						}
->>>>>>> 920a0bf2
 					}
 				} => {}
 				_ = shutdown_rx.changed() => {
@@ -378,8 +373,7 @@
 					ScriptError::execution_error("Script content not found".to_string())
 				});
 			if let Ok(script_content) = script_content {
-				if execute_trigger_condition(&trigger_condition, monitor_match, script_content)
-					.await
+				if execute_trigger_condition(trigger_condition, monitor_match, script_content).await
 				{
 					is_filtered = true;
 					break;
@@ -612,7 +606,7 @@
 data = json.loads(input_json)
 print("debugging...")
 def test():
-    return True
+	return True
 result = test()
 print(result)
 "#;
@@ -640,7 +634,7 @@
 data = json.loads(input_data)
 print("debugging...")
 def test():
-    return False
+	return False
 result = test()
 print(result)
 "#;
@@ -659,9 +653,7 @@
 
 	#[tokio::test]
 	async fn test_execute_trigger_condition_returns_false() {
-		let script_content = r#"
-print(False)  # Script returns false
-"#;
+		let script_content = r#"print(False)  # Script returns false"#;
 		let temp_file = create_temp_script(script_content);
 		let trigger_condition = TriggerConditions {
 			language: ScriptLanguage::Python,
@@ -679,9 +671,7 @@
 
 	#[tokio::test]
 	async fn test_execute_trigger_condition_script_error() {
-		let script_content = r#"
-raise Exception("Test error")  # Raise an error
-"#;
+		let script_content = r#"raise Exception("Test error")  # Raise an error"#;
 		let temp_file = create_temp_script(script_content);
 		let trigger_condition = TriggerConditions {
 			language: ScriptLanguage::Python,
@@ -750,7 +740,6 @@
 			matched_on_args: None,
 		}));
 
-		// Set up trigger scripts - first one returns false, second returns true
 		let mut trigger_scripts = HashMap::new();
 		trigger_scripts.insert(
 			"monitor_test|test1.py".to_string(),
@@ -763,7 +752,7 @@
 input_data = sys.stdin.read()
 data = json.loads(input_data)
 print(True)
-                "#
+"#
 				.to_string(),
 			),
 		);
@@ -777,7 +766,7 @@
 input_data = sys.stdin.read()
 data = json.loads(input_data)
 print(True)
-                "#
+"#
 				.to_string(),
 			),
 		);
@@ -1081,7 +1070,7 @@
 input_data = sys.stdin.read()
 data = json.loads(input_data)
 print(False)
-                "#
+"#
 				.to_string(),
 			),
 		);
@@ -1100,7 +1089,7 @@
 data = json.loads(input_json)
 print("debugging...")
 def test():
-    return True
+	return True
 result = test()
 print(result)
 "#;
