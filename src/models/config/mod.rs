--- conflicted
+++ resolved
@@ -11,13 +11,8 @@
 mod monitor_config;
 mod network_config;
 mod trigger_config;
-<<<<<<< HEAD
 
 pub use error::ConfigError;
-
-=======
-pub use error::ConfigError;
->>>>>>> bd5f2185
 /// Common interface for loading configuration files
 pub trait ConfigLoader: Sized {
 	/// Load all configuration files from a directory
