//! Network configuration loading and validation.
//!
//! This module implements the ConfigLoader trait for Network configurations,
//! allowing network definitions to be loaded from JSON files.

use std::{collections::HashMap, path::Path, str::FromStr};

use crate::{
	models::{config::error::ConfigError, BlockChainType, ConfigLoader, Network},
	utils::get_cron_interval_ms,
};

impl Network {
	/// Calculates the recommended minimum number of past blocks to maintain for this network.
	///
	/// This function computes a safe minimum value based on three factors:
	/// 1. The number of blocks that occur during one cron interval (`blocks_per_cron`)
	/// 2. The required confirmation blocks for the network
	/// 3. An additional buffer block (+1)
	///
	/// The formula used is: `(cron_interval_ms / block_time_ms) + confirmation_blocks + 1`
	///
	/// # Returns
	/// * `u64` - The recommended minimum number of past blocks to maintain
	///
	/// # Note
	/// If the cron schedule parsing fails, the blocks_per_cron component will be 0,
	/// resulting in a minimum recommendation of `confirmation_blocks + 1`
	pub fn get_recommended_past_blocks(&self) -> u64 {
		let cron_interval_ms = get_cron_interval_ms(&self.cron_schedule).unwrap_or(0) as u64;
		let blocks_per_cron = cron_interval_ms / self.block_time_ms;
		blocks_per_cron + self.confirmation_blocks + 1
	}
}

impl ConfigLoader for Network {
	/// Load all network configurations from a directory
	///
	/// Reads and parses all JSON files in the specified directory (or default
	/// config directory) as network configurations.
	fn load_all<T>(path: Option<&Path>) -> Result<T, ConfigError>
	where
		T: FromIterator<(String, Self)>,
	{
		let network_dir = path.unwrap_or(Path::new("config/networks"));
		let mut pairs = Vec::new();

		if !network_dir.exists() {
			return Err(ConfigError::file_error(
				"networks directory not found",
				None,
				Some(HashMap::from([(
					"path".to_string(),
					network_dir.display().to_string(),
				)])),
			));
		}

		for entry in std::fs::read_dir(network_dir).map_err(|e| {
			ConfigError::file_error(
				format!("failed to read networks directory: {}", e),
				Some(Box::new(e)),
				Some(HashMap::from([(
					"path".to_string(),
					network_dir.display().to_string(),
				)])),
			)
		})? {
			let entry = entry.map_err(|e| {
				ConfigError::file_error(
					format!("failed to read directory entry: {}", e),
					Some(Box::new(e)),
					Some(HashMap::from([(
						"path".to_string(),
						network_dir.display().to_string(),
					)])),
				)
			})?;
			let path = entry.path();

			if !Self::is_json_file(&path) {
				continue;
			}

			let name = path
				.file_stem()
				.and_then(|s| s.to_str())
				.unwrap_or("unknown")
				.to_string();

			let network = Self::load_from_path(&path)?;
			pairs.push((name, network));
		}

		Ok(T::from_iter(pairs))
	}

	/// Load a network configuration from a specific file
	///
	/// Reads and parses a single JSON file as a network configuration.
	fn load_from_path(path: &std::path::Path) -> Result<Self, ConfigError> {
		let file = std::fs::File::open(path).map_err(|e| {
			ConfigError::file_error(
				format!("failed to open network config file: {}", e),
				Some(Box::new(e)),
				Some(HashMap::from([(
					"path".to_string(),
					path.display().to_string(),
				)])),
			)
		})?;
		let config: Network = serde_json::from_reader(file).map_err(|e| {
			ConfigError::parse_error(
				format!("failed to parse network config: {}", e),
				Some(Box::new(e)),
				Some(HashMap::from([(
					"path".to_string(),
					path.display().to_string(),
				)])),
			)
		})?;

		// Validate the config after loading
		config.validate()?;

		Ok(config)
	}

	/// Validate the network configuration
	///
	/// Ensures that:
	/// - The network has a valid name and slug
	/// - At least one RPC URL is specified
	/// - Required chain-specific parameters are present
	/// - Block time and confirmation values are reasonable
	fn validate(&self) -> Result<(), ConfigError> {
		// Validate network name
		if self.name.is_empty() {
			return Err(ConfigError::validation_error(
				"Network name is required",
				None,
				None,
			));
		}

		// Validate network_type
		match self.network_type {
			BlockChainType::EVM | BlockChainType::Stellar => {}
			_ => {
				return Err(ConfigError::validation_error(
					"Invalid network_type",
					None,
					None,
				));
			}
		}

		// Validate slug
		if !self
			.slug
			.chars()
			.all(|c| c.is_ascii_lowercase() || c.is_ascii_digit() || c == '_')
		{
			return Err(ConfigError::validation_error(
				"Slug must contain only lowercase letters, numbers, and underscores",
				None,
				None,
			));
		}

		// Validate RPC URL types
		let supported_types = ["rpc"];
		if !self
			.rpc_urls
			.iter()
			.all(|rpc_url| supported_types.contains(&rpc_url.type_.as_str()))
		{
			return Err(ConfigError::validation_error(
				format!(
					"RPC URL type must be one of: {}",
					supported_types.join(", ")
				),
				None,
				None,
			));
		}

		// Validate RPC URLs format
		if !self.rpc_urls.iter().all(|rpc_url| {
			rpc_url.url.starts_with("http://") || rpc_url.url.starts_with("https://")
		}) {
			return Err(ConfigError::validation_error(
				"All RPC URLs must start with http:// or https://",
				None,
				None,
			));
		}

		// Validate RPC URL weights
		if !self.rpc_urls.iter().all(|rpc_url| rpc_url.weight <= 100) {
			return Err(ConfigError::validation_error(
				"All RPC URL weights must be between 0 and 100",
				None,
				None,
			));
		}

		// Validate block time
		if self.block_time_ms < 100 {
			return Err(ConfigError::validation_error(
				"Block time must be at least 100ms",
				None,
				None,
			));
		}

		// Validate confirmation blocks
		if self.confirmation_blocks == 0 {
			return Err(ConfigError::validation_error(
				"Confirmation blocks must be greater than 0",
				None,
				None,
			));
		}

		// Validate cron_schedule
		if self.cron_schedule.is_empty() {
			return Err(ConfigError::validation_error(
				"Cron schedule must be provided",
				None,
				None,
			));
		}

		// Add cron schedule format validation
		if let Err(e) = cron::Schedule::from_str(&self.cron_schedule) {
			return Err(ConfigError::validation_error(e.to_string(), None, None));
		}

		// Validate max_past_blocks
		if let Some(max_blocks) = self.max_past_blocks {
			if max_blocks == 0 {
				return Err(ConfigError::validation_error(
					"max_past_blocks must be greater than 0",
					None,
					None,
				));
			}

			let recommended_blocks = self.get_recommended_past_blocks();

			if max_blocks < recommended_blocks {
				tracing::warn!(
					"Network '{}' max_past_blocks ({}) below recommended {} \
					 (cron_interval/block_time + confirmations + 1)",
					self.slug,
					max_blocks,
					recommended_blocks
				);
			}
		}

		// Log a warning if the network uses an insecure protocol
		self.validate_protocol();

		Ok(())
	}

	/// Validate the safety of the protocol used in the network
	///
	/// Returns if safe, or logs a warning message if unsafe.
	fn validate_protocol(&self) {
		for rpc_url in &self.rpc_urls {
			if rpc_url.url.starts_with("http://") {
				tracing::warn!(
					"Network '{}' uses an insecure RPC URL: {}",
					self.slug,
					rpc_url.url
				);
			}
			// Additional check for websocket connections
			if rpc_url.url.starts_with("ws://") {
				tracing::warn!(
					"Network '{}' uses an insecure WebSocket URL: {}",
					self.slug,
					rpc_url.url
				);
			}
		}
	}
}

#[cfg(test)]
mod tests {
	use super::*;
<<<<<<< HEAD
	use crate::utils::tests::builders::network::NetworkBuilder;
=======
	use crate::models::RpcUrl;
	use tracing_test::traced_test;
>>>>>>> 7077420e

	// Replace create_valid_network() with NetworkBuilder usage
	fn create_valid_network() -> Network {
		NetworkBuilder::new()
			.name("Test Network")
			.slug("test_network")
			.network_type(BlockChainType::EVM)
			.chain_id(1)
			.store_blocks(true)
			.rpc_url("https://test.network")
			.block_time_ms(1000)
			.confirmation_blocks(1)
			.cron_schedule("0 */5 * * * *")
			.max_past_blocks(10)
			.build()
	}

	#[test]
	fn test_get_recommended_past_blocks() {
		let network = NetworkBuilder::new()
			.block_time_ms(1000) // 1 second
			.confirmation_blocks(2)
			.cron_schedule("0 */5 * * * *") // every 5 minutes
			.build();

		let cron_interval_ms = get_cron_interval_ms(&network.cron_schedule).unwrap() as u64; // 300.000 (5 minutes in ms)
		let blocks_per_cron = cron_interval_ms / network.block_time_ms; // 300.000 / 1000 = 300
		let recommended_past_blocks = blocks_per_cron + network.confirmation_blocks + 1; // 300 + 2 + 1 = 303

		assert_eq!(
			network.get_recommended_past_blocks(),
			recommended_past_blocks
		);
	}

	#[test]
	fn test_validate_valid_network() {
		let network = create_valid_network();
		assert!(network.validate().is_ok());
	}

	#[test]
	fn test_validate_empty_name() {
		let network = NetworkBuilder::new().name("").build();
		assert!(matches!(
			network.validate(),
			Err(ConfigError::ValidationError(_))
		));
	}

	#[test]
	fn test_validate_invalid_slug() {
		let network = NetworkBuilder::new().slug("Invalid-Slug").build();
		assert!(matches!(
			network.validate(),
			Err(ConfigError::ValidationError(_))
		));
	}

	#[test]
	fn test_validate_invalid_rpc_url_type() {
		let mut network = create_valid_network();
		network.rpc_urls[0].type_ = "invalid".to_string();
		assert!(matches!(
			network.validate(),
			Err(ConfigError::ValidationError(_))
		));
	}

	#[test]
	fn test_validate_invalid_rpc_url_format() {
		let network = NetworkBuilder::new().rpc_url("invalid-url").build();
		assert!(matches!(
			network.validate(),
			Err(ConfigError::ValidationError(_))
		));
	}

	#[test]
	fn test_validate_invalid_rpc_weight() {
		let mut network = create_valid_network();
		network.rpc_urls[0].weight = 101;
		assert!(matches!(
			network.validate(),
			Err(ConfigError::ValidationError(_))
		));
	}

	#[test]
	fn test_validate_invalid_block_time() {
		let network = NetworkBuilder::new().block_time_ms(50).build();
		assert!(matches!(
			network.validate(),
			Err(ConfigError::ValidationError(_))
		));
	}

	#[test]
	fn test_validate_zero_confirmation_blocks() {
		let network = NetworkBuilder::new().confirmation_blocks(0).build();
		assert!(matches!(
			network.validate(),
			Err(ConfigError::ValidationError(_))
		));
	}

	#[test]
	fn test_validate_invalid_cron_schedule() {
		let network = NetworkBuilder::new().cron_schedule("invalid cron").build();
		assert!(matches!(
			network.validate(),
			Err(ConfigError::ValidationError(_))
		));
	}

	#[test]
	fn test_validate_zero_max_past_blocks() {
		let network = NetworkBuilder::new().max_past_blocks(0).build();
		assert!(matches!(
			network.validate(),
			Err(ConfigError::ValidationError(_))
		));
	}

	#[test]
	fn test_validate_empty_cron_schedule() {
		let network = NetworkBuilder::new().cron_schedule("").build();
		assert!(matches!(
			network.validate(),
			Err(ConfigError::ValidationError(_))
		));
	}

	#[test]
	fn test_invalid_load_from_path() {
		let path = Path::new("config/networks/invalid.json");
		assert!(matches!(
			Network::load_from_path(path),
			Err(ConfigError::FileError(_))
		));
	}

	#[test]
	fn test_invalid_config_from_load_from_path() {
		use std::io::Write;
		use tempfile::NamedTempFile;

		let mut temp_file = NamedTempFile::new().unwrap();
		write!(temp_file, "{{\"invalid\": \"json").unwrap();

		let path = temp_file.path();

		assert!(matches!(
			Network::load_from_path(path),
			Err(ConfigError::ParseError(_))
		));
	}

	#[test]
	fn test_load_all_directory_not_found() {
		let non_existent_path = Path::new("non_existent_directory");

		let result: Result<HashMap<String, Network>, ConfigError> =
			Network::load_all(Some(non_existent_path));
		assert!(matches!(result, Err(ConfigError::FileError(_))));

		if let Err(ConfigError::FileError(err)) = result {
			assert!(err.message.contains("networks directory not found"));
		}
	}

	#[test]
	#[traced_test]
	fn test_validate_protocol_insecure_rpc() {
		let network = Network {
			name: "Test Network".to_string(),
			slug: "test_network".to_string(),
			network_type: BlockChainType::EVM,
			chain_id: Some(1),
			network_passphrase: None,
			store_blocks: Some(true),
			rpc_urls: vec![
				RpcUrl {
					type_: "rpc".to_string(),
					url: "http://test.network".to_string(),
					weight: 100,
				},
				RpcUrl {
					type_: "rpc".to_string(),
					url: "ws://test.network".to_string(),
					weight: 50,
				},
			],
			block_time_ms: 1000,
			confirmation_blocks: 1,
			cron_schedule: "0 */5 * * * *".to_string(),
			max_past_blocks: Some(10),
		};

		network.validate_protocol();
		assert!(logs_contain(
			"uses an insecure RPC URL: http://test.network"
		));
		assert!(logs_contain(
			"uses an insecure WebSocket URL: ws://test.network"
		));
	}

	#[test]
	#[traced_test]
	fn test_validate_protocol_secure_rpc() {
		let network = Network {
			name: "Test Network".to_string(),
			slug: "test_network".to_string(),
			network_type: BlockChainType::EVM,
			chain_id: Some(1),
			network_passphrase: None,
			store_blocks: Some(true),
			rpc_urls: vec![
				RpcUrl {
					type_: "rpc".to_string(),
					url: "https://test.network".to_string(),
					weight: 100,
				},
				RpcUrl {
					type_: "rpc".to_string(),
					url: "wss://test.network".to_string(),
					weight: 50,
				},
			],
			block_time_ms: 1000,
			confirmation_blocks: 1,
			cron_schedule: "0 */5 * * * *".to_string(),
			max_past_blocks: Some(10),
		};

		network.validate_protocol();
		assert!(!logs_contain("uses an insecure RPC URL"));
		assert!(!logs_contain("uses an insecure WebSocket URL"));
	}

	#[test]
	#[traced_test]
	fn test_validate_protocol_mixed_security() {
		let network = Network {
			name: "Test Network".to_string(),
			slug: "test_network".to_string(),
			network_type: BlockChainType::EVM,
			chain_id: Some(1),
			network_passphrase: None,
			store_blocks: Some(true),
			rpc_urls: vec![
				RpcUrl {
					type_: "rpc".to_string(),
					url: "https://secure.network".to_string(),
					weight: 100,
				},
				RpcUrl {
					type_: "rpc".to_string(),
					url: "http://insecure.network".to_string(),
					weight: 50,
				},
				RpcUrl {
					type_: "rpc".to_string(),
					url: "wss://secure.ws.network".to_string(),
					weight: 25,
				},
				RpcUrl {
					type_: "rpc".to_string(),
					url: "ws://insecure.ws.network".to_string(),
					weight: 25,
				},
			],
			block_time_ms: 1000,
			confirmation_blocks: 1,
			cron_schedule: "0 */5 * * * *".to_string(),
			max_past_blocks: Some(10),
		};

		network.validate_protocol();
		assert!(logs_contain(
			"uses an insecure RPC URL: http://insecure.network"
		));
		assert!(logs_contain(
			"uses an insecure WebSocket URL: ws://insecure.ws.network"
		));
		assert!(!logs_contain("https://secure.network"));
		assert!(!logs_contain("wss://secure.ws.network"));
	}
}<|MERGE_RESOLUTION|>--- conflicted
+++ resolved
@@ -293,12 +293,9 @@
 #[cfg(test)]
 mod tests {
 	use super::*;
-<<<<<<< HEAD
 	use crate::utils::tests::builders::network::NetworkBuilder;
-=======
 	use crate::models::RpcUrl;
 	use tracing_test::traced_test;
->>>>>>> 7077420e
 
 	// Replace create_valid_network() with NetworkBuilder usage
 	fn create_valid_network() -> Network {
