--- conflicted
+++ resolved
@@ -456,17 +456,6 @@
 				}
 			}
 			TriggerType::Script => {
-<<<<<<< HEAD
-				if let TriggerTypeConfig::Script { path, .. } = &self.config {
-					// Validate script path exists
-					if !Path::new(path).exists() {
-						return Err(ConfigError::validation_error(
-							format!("Script path does not exist: {}", path),
-							None,
-							None,
-						));
-					}
-=======
 				if let TriggerTypeConfig::Script {
 					script_path,
 					language,
@@ -475,7 +464,6 @@
 				} = &self.config
 				{
 					validate_script_config(script_path, language, timeout_ms)?;
->>>>>>> bd5f2185
 				}
 			}
 		}
