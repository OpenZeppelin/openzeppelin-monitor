//! Trigger configuration loading and validation.
//!
//! This module implements the ConfigLoader trait for Trigger configurations,
//! allowing triggers to be loaded from JSON files.

use async_trait::async_trait;
use email_address::EmailAddress;
use serde::Deserialize;
use std::{collections::HashMap, fs, path::Path};

use crate::{
	models::{
		config::error::ConfigError, ConfigLoader, SecretValue, Trigger, TriggerType,
		TriggerTypeConfig,
	},
	services::trigger::validate_script_config,
};

const TELEGRAM_MAX_BODY_LENGTH: usize = 4096;
const DISCORD_MAX_BODY_LENGTH: usize = 2000;

/// File structure for trigger configuration files
#[derive(Debug, Deserialize)]
pub struct TriggerConfigFile {
	/// Map of trigger names to their configurations
	#[serde(flatten)]
	pub triggers: HashMap<String, Trigger>,
}

#[async_trait]
impl ConfigLoader for Trigger {
	async fn resolve_secrets(&self) -> Result<Self, ConfigError> {
		let mut trigger = self.clone();

		match &mut trigger.config {
			TriggerTypeConfig::Slack { slack_url, .. } => {
				let resolved_url = slack_url.resolve().await.map_err(|e| {
					ConfigError::parse_error(
						format!("failed to resolve Slack URL: {}", e),
						Some(Box::new(e)),
						None,
					)
				})?;
				*slack_url = SecretValue::Plain(resolved_url);
			}
			TriggerTypeConfig::Email {
				username, password, ..
			} => {
				let resolved_username = username.resolve().await.map_err(|e| {
					ConfigError::parse_error(
						format!("failed to resolve SMTP username: {}", e),
						Some(Box::new(e)),
						None,
					)
				})?;
				*username = SecretValue::Plain(resolved_username);

				let resolved_password = password.resolve().await.map_err(|e| {
					ConfigError::parse_error(
						format!("failed to resolve SMTP password: {}", e),
						Some(Box::new(e)),
						None,
					)
				})?;
				*password = SecretValue::Plain(resolved_password);
			}
			TriggerTypeConfig::Webhook { url, secret, .. } => {
				let resolved_url = url.resolve().await.map_err(|e| {
					ConfigError::parse_error(
						format!("failed to resolve webhook URL: {}", e),
						Some(Box::new(e)),
						None,
					)
				})?;
				*url = SecretValue::Plain(resolved_url);

				if let Some(secret) = secret {
					let resolved_secret = secret.resolve().await.map_err(|e| {
						ConfigError::parse_error(
							format!("failed to resolve webhook secret: {}", e),
							Some(Box::new(e)),
							None,
						)
					})?;
					*secret = SecretValue::Plain(resolved_secret);
				}
			}
			TriggerTypeConfig::Telegram { token, .. } => {
				let resolved_token = token.resolve().await.map_err(|e| {
					ConfigError::parse_error(
						format!("failed to resolve Telegram token: {}", e),
						Some(Box::new(e)),
						None,
					)
				})?;
				*token = SecretValue::Plain(resolved_token);
			}
			TriggerTypeConfig::Discord { discord_url, .. } => {
				let resolved_url = discord_url.resolve().await.map_err(|e| {
					ConfigError::parse_error(
						format!("failed to resolve Discord URL: {}", e),
						Some(Box::new(e)),
						None,
					)
				})?;
				*discord_url = SecretValue::Plain(resolved_url);
			}
			_ => {}
		}

		Ok(trigger)
	}

	/// Load all trigger configurations from a directory
	///
	/// Reads and parses all JSON files in the specified directory (or default
	/// config directory) as trigger configurations.
	async fn load_all<T>(path: Option<&Path>) -> Result<T, ConfigError>
	where
		T: FromIterator<(String, Self)>,
	{
		let config_dir = path.unwrap_or(Path::new("config/triggers"));

		if !config_dir.exists() {
			return Err(ConfigError::file_error(
				"triggers directory not found",
				None,
				Some(HashMap::from([(
					"path".to_string(),
					config_dir.display().to_string(),
				)])),
			));
		}

		let entries = fs::read_dir(config_dir).map_err(|e| {
			ConfigError::file_error(
				format!("failed to read triggers directory: {}", e),
				Some(Box::new(e)),
				Some(HashMap::from([(
					"path".to_string(),
					config_dir.display().to_string(),
				)])),
			)
		})?;

		let mut trigger_pairs = Vec::new();
		for entry in entries {
			let entry = entry.map_err(|e| {
				ConfigError::file_error(
					format!("failed to read directory entry: {}", e),
					Some(Box::new(e)),
					Some(HashMap::from([(
						"path".to_string(),
						config_dir.display().to_string(),
					)])),
				)
			})?;
			if Self::is_json_file(&entry.path()) {
				let file_path = entry.path();
				let content = fs::read_to_string(&file_path).map_err(|e| {
					ConfigError::file_error(
						format!("failed to read trigger config file: {}", e),
						Some(Box::new(e)),
						Some(HashMap::from([(
							"path".to_string(),
							file_path.display().to_string(),
						)])),
					)
				})?;
				let file_triggers: TriggerConfigFile =
					serde_json::from_str(&content).map_err(|e| {
						ConfigError::parse_error(
							format!("failed to parse trigger config: {}", e),
							Some(Box::new(e)),
							Some(HashMap::from([(
								"path".to_string(),
								file_path.display().to_string(),
							)])),
						)
					})?;

				// Validate each trigger before adding it
				for (name, trigger) in file_triggers.triggers {
					if let Err(validation_error) = trigger.validate() {
						return Err(ConfigError::validation_error(
							format!(
								"Validation failed for trigger '{}': {}",
								name, validation_error
							),
							Some(Box::new(validation_error)),
							Some(HashMap::from([
								("path".to_string(), file_path.display().to_string()),
								("trigger_name".to_string(), name.clone()),
							])),
						));
					}
					trigger_pairs.push((name, trigger));
				}
			}
		}
		Ok(T::from_iter(trigger_pairs))
	}

	/// Load a trigger configuration from a specific file
	///
	/// Reads and parses a single JSON file as a trigger configuration.
	async fn load_from_path(path: &Path) -> Result<Self, ConfigError> {
		let file = std::fs::File::open(path)
			.map_err(|e| ConfigError::file_error(e.to_string(), None, None))?;
		let mut config: Trigger = serde_json::from_reader(file)
			.map_err(|e| ConfigError::parse_error(e.to_string(), None, None))?;

		// Resolve secrets before validating
		config = config.resolve_secrets().await?;

		// Validate the config after loading
		config.validate()?;

		Ok(config)
	}

	/// Validate the trigger configuration
	///
	/// Ensures that:
	/// - The trigger has a valid name
	/// - The trigger type is supported
	/// - Required configuration fields for the trigger type are present
	/// - URLs are valid for webhook and Slack triggers
	/// - Script paths exist for script triggers
	fn validate(&self) -> Result<(), ConfigError> {
		// Validate trigger name
		if self.name.is_empty() {
			return Err(ConfigError::validation_error(
				"Trigger cannot be empty",
				None,
				None,
			));
		}

		match &self.trigger_type {
			TriggerType::Slack => {
				if let TriggerTypeConfig::Slack { slack_url, message } = &self.config {
					// Validate webhook URL
					if !slack_url.starts_with("https://hooks.slack.com/") {
						return Err(ConfigError::validation_error(
							"Invalid Slack webhook URL format",
							None,
							None,
						));
					}
					// Validate message
					if message.title.trim().is_empty() {
						return Err(ConfigError::validation_error(
							"Title cannot be empty",
							None,
							None,
						));
					}
					// Validate template is not empty
					if message.body.trim().is_empty() {
						return Err(ConfigError::validation_error(
							"Body cannot be empty",
							None,
							None,
						));
					}
				}
			}
			TriggerType::Email => {
				if let TriggerTypeConfig::Email {
					host,
					port: _,
					username,
					password,
					message,
					sender,
					recipients,
				} = &self.config
				{
					// Validate host
					if host.trim().is_empty() {
						return Err(ConfigError::validation_error(
							"Host cannot be empty",
							None,
							None,
						));
					}
					// Validate host format
					if !host.contains('.')
						|| !host
							.chars()
							.all(|c| c.is_ascii_alphanumeric() || c == '.' || c == '-')
					{
						return Err(ConfigError::validation_error(
							"Invalid SMTP host format",
							None,
							None,
						));
					}

					// Basic username validation
					if username.is_empty() {
						return Err(ConfigError::validation_error(
							"SMTP username cannot be empty",
							None,
							None,
						));
					}
					if username.as_str().chars().any(|c| c.is_control()) {
						return Err(ConfigError::validation_error(
							"SMTP username contains invalid control characters",
							None,
							None,
						));
					}
					// Validate password
					if password.trim().is_empty() {
						return Err(ConfigError::validation_error(
							"Password cannot be empty",
							None,
							None,
						));
					}
					// Validate message
					if message.title.trim().is_empty() {
						return Err(ConfigError::validation_error(
							"Title cannot be empty",
							None,
							None,
						));
					}
					if message.body.trim().is_empty() {
						return Err(ConfigError::validation_error(
							"Body cannot be empty",
							None,
							None,
						));
					}
					// Validate subject according to RFC 5322
					// Max length of 998 characters, no control chars except whitespace
					if message.title.len() > 998 {
						return Err(ConfigError::validation_error(
							"Subject exceeds maximum length of 998 characters",
							None,
							None,
						));
					}
					if message
						.title
						.chars()
						.any(|c| c.is_control() && !c.is_whitespace())
					{
						return Err(ConfigError::validation_error(
							"Subject contains invalid control characters",
							None,
							None,
						));
					}
					// Add minimum length check after trim
					if message.title.trim().is_empty() {
						return Err(ConfigError::validation_error(
							"Subject must contain at least 1 character",
							None,
							None,
						));
					}

					// Validate email body according to RFC 5322
					// Check for control characters (except CR, LF, and whitespace)
					if message
						.body
						.chars()
						.any(|c| c.is_control() && !matches!(c, '\r' | '\n' | '\t' | ' '))
					{
						return Err(ConfigError::validation_error(
							"Body contains invalid control characters",
							None,
							None,
						));
					}

					// Validate sender
					if !EmailAddress::is_valid(sender.as_str()) {
						return Err(ConfigError::validation_error(
							format!("Invalid sender email address: {}", sender),
							None,
							None,
						));
					}

					// Validate recipients
					if recipients.is_empty() {
						return Err(ConfigError::validation_error(
							"Recipients cannot be empty",
							None,
							None,
						));
					}
					for recipient in recipients {
						if !EmailAddress::is_valid(recipient.as_str()) {
							return Err(ConfigError::validation_error(
								format!("Invalid recipient email address: {}", recipient),
								None,
								None,
							));
						}
					}
				}
			}
			TriggerType::Webhook => {
				if let TriggerTypeConfig::Webhook {
					url,
					method,
					message,
					..
				} = &self.config
				{
					// Validate URL format
					if !url.starts_with("http://") && !url.starts_with("https://") {
						return Err(ConfigError::validation_error(
							"Invalid webhook URL format",
							None,
							None,
						));
					}
					// Validate HTTP method
					if let Some(method) = method {
						match method.to_uppercase().as_str() {
							"GET" | "POST" | "PUT" | "DELETE" => {}
							_ => {
								return Err(ConfigError::validation_error(
									"Invalid HTTP method",
									None,
									None,
								));
							}
						}
					}
					// Validate message
					if message.title.trim().is_empty() {
						return Err(ConfigError::validation_error(
							"Title cannot be empty",
							None,
							None,
						));
					}
					if message.body.trim().is_empty() {
						return Err(ConfigError::validation_error(
							"Body cannot be empty",
							None,
							None,
						));
					}
				}
			}
			TriggerType::Telegram => {
				if let TriggerTypeConfig::Telegram {
					token,
					chat_id,
					message,
					..
				} = &self.config
				{
					// Validate token
					// /^[0-9]{8,10}:[a-zA-Z0-9_-]{35}$/ regex
					if token.trim().is_empty() {
						return Err(ConfigError::validation_error(
							"Token cannot be empty",
							None,
							None,
						));
					}

					// Safely compile and use the regex
					match regex::Regex::new(r"^[0-9]{8,10}:[a-zA-Z0-9_-]{35}$") {
						Ok(re) => {
							if !re.is_match(token.as_str()) {
								return Err(ConfigError::validation_error(
									"Invalid token format",
									None,
									None,
								));
							}
						}
						Err(e) => {
							return Err(ConfigError::validation_error(
								format!("Failed to validate token format: {}", e),
								None,
								None,
							));
						}
					}

					// Validate chat ID
					if chat_id.trim().is_empty() {
						return Err(ConfigError::validation_error(
							"Chat ID cannot be empty",
							None,
							None,
						));
					}
					// Validate message
					if message.title.trim().is_empty() {
						return Err(ConfigError::validation_error(
							"Title cannot be empty",
							None,
							None,
						));
					}
					if message.body.trim().is_empty() {
						return Err(ConfigError::validation_error(
							"Body cannot be empty",
							None,
							None,
						));
					}
					// Validate template max length
					if message.body.len() > TELEGRAM_MAX_BODY_LENGTH {
						return Err(ConfigError::validation_error(
							format!(
								"Message body should not exceed {} characters",
								TELEGRAM_MAX_BODY_LENGTH
							),
							None,
							None,
						));
					}
				}
			}
			TriggerType::Discord => {
				if let TriggerTypeConfig::Discord {
					discord_url,
					message,
					..
				} = &self.config
				{
					// Validate webhook URL
					if !discord_url.starts_with("https://discord.com/api/webhooks/") {
						return Err(ConfigError::validation_error(
							"Invalid Discord webhook URL format",
							None,
							None,
						));
					}
					// Validate message
					if message.title.trim().is_empty() {
						return Err(ConfigError::validation_error(
							"Title cannot be empty",
							None,
							None,
						));
					}
					if message.body.trim().is_empty() {
						return Err(ConfigError::validation_error(
							"Body cannot be empty",
							None,
							None,
						));
					}
					// Validate template max length
					if message.body.len() > DISCORD_MAX_BODY_LENGTH {
						return Err(ConfigError::validation_error(
							format!(
								"Message body should not exceed {} characters",
								DISCORD_MAX_BODY_LENGTH
							),
							None,
							None,
						));
					}
				}
			}
			TriggerType::Script => {
				if let TriggerTypeConfig::Script {
					script_path,
					language,
					timeout_ms,
					..
				} = &self.config
				{
					validate_script_config(script_path, language, timeout_ms)?;
				}
			}
		}

		// Log a warning if the trigger uses an insecure protocol
		self.validate_protocol();

		Ok(())
	}

	/// Validate the safety of the protocols used in the trigger
	///
	/// Returns if safe, or logs a warning message if unsafe.
	fn validate_protocol(&self) {
		match &self.config {
			TriggerTypeConfig::Slack { slack_url, .. } => {
				if !slack_url.starts_with("https://") {
					tracing::warn!("Slack URL uses an insecure protocol: {}", slack_url);
				}
			}
			TriggerTypeConfig::Discord { discord_url, .. } => {
				if !discord_url.starts_with("https://") {
					tracing::warn!("Discord URL uses an insecure protocol: {}", discord_url);
				}
			}
			TriggerTypeConfig::Telegram { .. } => {}
			TriggerTypeConfig::Script { script_path, .. } => {
				// Check script file permissions on Unix systems
				#[cfg(unix)]
				{
					use std::os::unix::fs::PermissionsExt;
					if let Ok(metadata) = std::fs::metadata(script_path) {
						let permissions = metadata.permissions();
						let mode = permissions.mode();
						if mode & 0o022 != 0 {
							tracing::warn!(
								"Script file has overly permissive write permissions: {}.The recommended permissions are `644` (`rw-r--r--`)",
								script_path
							);
						}
					}
				}
			}
			TriggerTypeConfig::Email { port, .. } => {
				let secure_ports = [993, 587, 465];
				if let Some(port) = port {
					if !secure_ports.contains(port) {
						tracing::warn!("Email port is not using a secure protocol: {}", port);
					}
				}
			}
			TriggerTypeConfig::Webhook { url, headers, .. } => {
				if !url.starts_with("https://") {
					tracing::warn!("Webhook URL uses an insecure protocol: {}", url);
				}
				// Check for security headers
				match headers {
					Some(headers) => {
						if !headers.contains_key("X-API-Key")
							&& !headers.contains_key("Authorization")
						{
							tracing::warn!("Webhook lacks authentication headers");
						}
					}
					None => {
						tracing::warn!("Webhook lacks authentication headers");
					}
				}
			}
		};
	}
}

#[cfg(test)]
mod tests {
	use super::*;
	use crate::models::{core::Trigger, ScriptLanguage, SecretString};
	use crate::utils::tests::builders::trigger::TriggerBuilder;
	use std::{fs::File, io::Write, os::unix::fs::PermissionsExt};
	use tempfile::TempDir;
	use tracing_test::traced_test;

	#[test]
	fn test_slack_trigger_validation() {
		// Valid trigger
		let valid_trigger = TriggerBuilder::new()
			.name("test_slack")
			.slack("https://hooks.slack.com/services/xxx")
			.message("Alert", "Test message")
			.build();
		assert!(valid_trigger.validate().is_ok());

		// Invalid webhook URL
		let invalid_webhook = TriggerBuilder::new()
			.name("test_slack")
			.slack("https://invalid-url.com")
			.build();
		assert!(invalid_webhook.validate().is_err());

		// Empty title
		let empty_title = TriggerBuilder::new()
			.name("test_slack")
			.slack("https://hooks.slack.com/services/xxx")
			.message("", "Test message")
			.build();
		assert!(empty_title.validate().is_err());

		// Empty body
		let empty_body = TriggerBuilder::new()
			.name("test_slack")
			.slack("https://hooks.slack.com/services/xxx")
			.message("Alert", "")
			.build();
		assert!(empty_body.validate().is_err());
	}

	#[test]
	fn test_email_trigger_validation() {
		// Valid trigger
		let valid_trigger = TriggerBuilder::new()
			.name("test_email")
			.email(
				"smtp.example.com",
				"user",
				"pass",
				"sender@example.com",
				vec!["recipient@example.com"],
			)
			.build();
		assert!(valid_trigger.validate().is_ok());

		// Test invalid host
		let invalid_host = TriggerBuilder::new()
			.name("test_email")
			.email(
				"invalid@host",
				"user",
				"pass",
				"sender@example.com",
				vec!["recipient@example.com"],
			)
			.build();
		assert!(invalid_host.validate().is_err());

		// Test empty host
		let empty_host = TriggerBuilder::new()
			.name("test_email")
			.email(
				"",
				"user",
				"pass",
				"sender@example.com",
				vec!["recipient@example.com"],
			)
			.build();
		assert!(empty_host.validate().is_err());

		// Test invalid email address
		let invalid_email = TriggerBuilder::new()
			.name("test_email")
			.email(
				"smtp.example.com",
				"user",
				"pass",
				"invalid-email",
				vec!["recipient@example.com"],
			)
			.build();
		assert!(invalid_email.validate().is_err());

		// Test empty password
		let invalid_password = TriggerBuilder::new()
			.name("test_email")
			.email(
				"smtp.example.com",
				"user",
				"", // Invalid password
				"sender@example.com",
				vec!["recipient@example.com"],
			)
			.build();
		assert!(invalid_password.validate().is_err());

		// Test subject too long
		let invalid_subject = TriggerBuilder::new()
			.name("test_email")
			.email(
				"smtp.example.com",
				"user",
				"pass",
				"sender@example.com",
				vec!["recipient@example.com"],
			)
			.message(&"A".repeat(999), "Test Body")  // Exceeds max length
			.build();
		assert!(invalid_subject.validate().is_err());

		// Test empty username
		let empty_username = TriggerBuilder::new()
			.name("test_email")
			.email(
				"smtp.example.com",
				"",
				"pass",
				"sender@example.com",
				vec!["recipient@example.com"],
			)
			.build();
		assert!(empty_username.validate().is_err());

		// Test invalid control characters in username
		let invalid_control_chars = TriggerBuilder::new()
			.name("test_email")
			.email(
				"smtp.example.com",
				"\0",
				"pass",
				"sender@example.com",
				vec!["recipient@example.com"],
			)
			.build();
		assert!(invalid_control_chars.validate().is_err());

		// Test invalid recipient
		let invalid_recipient = TriggerBuilder::new()
			.name("test_email")
			.email(
				"smtp.example.com",
				"user",
				"pass",
				"sender@example.com",
				vec!["invalid-email"],
			)
			.build();
		assert!(invalid_recipient.validate().is_err());

		// Test empty body
		let empty_body = TriggerBuilder::new()
			.name("test_email")
			.email(
				"smtp.example.com",
				"user",
				"pass",
				"sender@example.com",
				vec!["recipient@example.com"],
			)
			.message("Test Subject", "")
			.build();
		assert!(empty_body.validate().is_err());

		// Test control characters in subject
		let control_chars_subject = TriggerBuilder::new()
			.name("test_email")
			.email(
				"smtp.example.com",
				"user",
				"pass",
				"sender@example.com",
				vec!["recipient@example.com"],
			)
			.message("Test \0 Subject", "Test Body")
			.build();
		assert!(control_chars_subject.validate().is_err());

		// Test control characters in body
		let control_chars_body = TriggerBuilder::new()
			.name("test_email")
			.email(
				"smtp.example.com",
				"user",
				"pass",
				"sender@example.com",
				vec!["recipient@example.com"],
			)
			.message("Test Subject", "Test \0 Body")
			.build();
		assert!(control_chars_body.validate().is_err());
	}

	#[test]
	fn test_webhook_trigger_validation() {
		// Valid trigger
		let valid_trigger = TriggerBuilder::new()
			.name("test_webhook")
			.webhook("https://api.example.com/webhook")
			.message("Alert", "Test message")
			.build();
		assert!(valid_trigger.validate().is_ok());

		// Invalid URL
		let invalid_url = TriggerBuilder::new()
			.name("test_webhook")
			.webhook("invalid-url")
			.build();
		assert!(invalid_url.validate().is_err());

		// Empty title
		let invalid_title = TriggerBuilder::new()
			.name("test_webhook")
			.webhook("https://api.example.com/webhook")
			.message("", "Test message")
			.build();
		assert!(invalid_title.validate().is_err());

		// Empty body
		let invalid_body = TriggerBuilder::new()
			.name("test_webhook")
			.webhook("https://api.example.com/webhook")
			.message("Alert", "")
			.build();
		assert!(invalid_body.validate().is_err());
	}

	#[test]
	fn test_discord_trigger_validation() {
		// Valid trigger
		let valid_trigger = TriggerBuilder::new()
			.name("test_discord")
			.discord("https://discord.com/api/webhooks/xxx")
			.message("Alert", "Test message")
			.build();
		assert!(valid_trigger.validate().is_ok());

		// Invalid webhook URL
		let invalid_webhook = TriggerBuilder::new()
			.name("test_discord")
			.discord("https://invalid-url.com")
			.build();
		assert!(invalid_webhook.validate().is_err());

		// Empty title
		let invalid_title = TriggerBuilder::new()
			.name("test_discord")
			.discord("https://discord.com/api/webhooks/123")
			.message("", "Test message")
			.build();
		assert!(invalid_title.validate().is_err());

		// Empty body
		let invalid_body = TriggerBuilder::new()
			.name("test_discord")
			.discord("https://discord.com/api/webhooks/123")
			.message("Alert", "")
			.build();
		assert!(invalid_body.validate().is_err());
	}

	#[test]
	fn test_telegram_trigger_validation() {
		let valid_trigger = TriggerBuilder::new()
			.name("test_telegram")
			.telegram(
				"1234567890:ABCdefGHIjklMNOpqrSTUvwxYZ123456789", // noboost
				"1730223038",
				true,
			)
			.build();
		assert!(valid_trigger.validate().is_ok());

		// Test invalid token
		let invalid_token = TriggerBuilder::new()
			.name("test_telegram")
			.telegram("invalid-token", "1730223038", true)
			.build();
		assert!(invalid_token.validate().is_err());

		// Test invalid chat ID
		let invalid_chat_id = TriggerBuilder::new()
			.name("test_telegram")
			.telegram(
				"1234567890:ABCdefGHIjklMNOpqrSTUvwxYZ123456789", // noboost
				"",
				true,
			)
			.build();
		assert!(invalid_chat_id.validate().is_err());

		// Test invalid message
		let invalid_title_message = TriggerBuilder::new()
			.name("test_telegram")
			.telegram(
				"1234567890:ABCdefGHIjklMNOpqrSTUvwxYZ123456789", // noboost
				"1730223038",
				true,
			)
			.message("", "Test Message")
			.build();
		assert!(invalid_title_message.validate().is_err());

		let invalid_body_message = TriggerBuilder::new()
			.name("test_telegram")
			.telegram(
				"1234567890:ABCdefGHIjklMNOpqrSTUvwxYZ123456789", // noboost
				"1730223038",
				true,
			)
			.message("Test Subject", "")
			.build();
		assert!(invalid_body_message.validate().is_err());
	}

	#[test]
	fn test_script_trigger_validation() {
		let temp_dir = std::env::temp_dir();
		let script_path = temp_dir.join("test_script.sh");
		std::fs::write(&script_path, "#!/bin/bash\necho 'test'").unwrap();

		// Valid trigger
		let valid_trigger = TriggerBuilder::new()
			.name("test_script")
			.script(script_path.to_str().unwrap(), ScriptLanguage::Bash)
			.build();
		assert!(valid_trigger.validate().is_ok());

		// Non-existent script
		let invalid_path = TriggerBuilder::new()
			.name("test_script")
			.script("/non/existent/path", ScriptLanguage::Python)
			.build();
		assert!(invalid_path.validate().is_err());

		std::fs::remove_file(script_path).unwrap();
	}

	#[tokio::test]
	async fn test_invalid_load_from_path() {
		let path = Path::new("config/triggers/invalid.json");
		assert!(matches!(
			Trigger::load_from_path(path).await,
			Err(ConfigError::FileError(_))
		));
	}

	#[tokio::test]
	async fn test_invalid_config_from_load_from_path() {
		use std::io::Write;
		use tempfile::NamedTempFile;

		let mut temp_file = NamedTempFile::new().unwrap();
		write!(temp_file, "{{\"invalid\": \"json").unwrap();

		let path = temp_file.path();

		assert!(matches!(
			Trigger::load_from_path(path).await,
			Err(ConfigError::ParseError(_))
		));
	}

	#[tokio::test]
	async fn test_load_all_directory_not_found() {
		let non_existent_path = Path::new("non_existent_directory");

		let result: Result<HashMap<String, Trigger>, ConfigError> =
			Trigger::load_all(Some(non_existent_path)).await;
		assert!(matches!(result, Err(ConfigError::FileError(_))));

		if let Err(ConfigError::FileError(err)) = result {
			assert!(err.message.contains("triggers directory not found"));
		}
	}

	#[tokio::test]
	#[cfg(unix)] // This test is Unix-specific due to permission handling
	async fn test_load_all_unreadable_file() {
		// Create a temporary directory for our test
		let temp_dir = TempDir::new().unwrap();
		let config_dir = temp_dir.path().join("triggers");
		std::fs::create_dir(&config_dir).unwrap();

		// Create a JSON file with valid content but unreadable permissions
		let file_path = config_dir.join("unreadable.json");
		{
			let mut file = File::create(&file_path).unwrap();
			writeln!(file, r#"{{ "test_trigger": {{ "name": "test", "trigger_type": "Slack", "config": {{ "slack_url": "https://hooks.slack.com/services/xxx", "message": {{ "title": "Alert", "body": "Test message" }} }} }} }}"#).unwrap();
		}

		// Change permissions to make the file unreadable
		let mut perms = std::fs::metadata(&file_path).unwrap().permissions();
		perms.set_mode(0o000); // No permissions
		std::fs::set_permissions(&file_path, perms).unwrap();

		// Try to load triggers from the directory
		let result: Result<HashMap<String, Trigger>, ConfigError> =
			Trigger::load_all(Some(&config_dir)).await;

		// Verify we get the expected error
		assert!(matches!(result, Err(ConfigError::FileError(_))));
		if let Err(ConfigError::FileError(err)) = result {
			assert!(err.message.contains("failed to read trigger config file"));
		}

		// Clean up by making the file deletable
		let mut perms = std::fs::metadata(&file_path).unwrap().permissions();
		perms.set_mode(0o644);
		std::fs::set_permissions(&file_path, perms).unwrap();
	}

	#[test]
	#[traced_test]
	fn test_validate_protocol_slack() {
		let insecure_trigger = TriggerBuilder::new()
			.name("test_slack")
			.slack("http://hooks.slack.com/services/xxx")
			.build();

		insecure_trigger.validate_protocol();
		assert!(logs_contain("Slack URL uses an insecure protocol"));
	}

	#[test]
	#[traced_test]
	fn test_validate_protocol_discord() {
		let insecure_trigger = TriggerBuilder::new()
			.name("test_discord")
			.discord("http://discord.com/api/webhooks/xxx")
			.build();

		insecure_trigger.validate_protocol();
		assert!(logs_contain("Discord URL uses an insecure protocol"));
	}

	#[test]
	#[traced_test]
	fn test_validate_protocol_webhook() {
		let insecure_trigger = TriggerBuilder::new()
			.name("test_webhook")
			.webhook("http://api.example.com/webhook")
			.build();

		insecure_trigger.validate_protocol();
		assert!(logs_contain("Webhook URL uses an insecure protocol"));
		assert!(logs_contain("Webhook lacks authentication headers"));
	}

	#[test]
	#[traced_test]
	fn test_validate_protocol_email() {
		let insecure_trigger = TriggerBuilder::new()
			.name("test_email")
			.email(
				"smtp.example.com",
				"user",
				"pass",
				"sender@example.com",
				vec!["recipient@example.com"],
			)
			.email_port(25) // Insecure port
			.build();

		insecure_trigger.validate_protocol();
		assert!(logs_contain("Email port is not using a secure protocol"));
	}

	#[cfg(unix)]
	#[test]
	#[traced_test]
	fn test_validate_protocol_script() {
		use std::fs::File;
		use std::os::unix::fs::PermissionsExt;
		use tempfile::TempDir;

		let temp_dir = TempDir::new().unwrap();
		let script_path = temp_dir.path().join("test_script.sh");
		File::create(&script_path).unwrap();

		// Set overly permissive permissions (777)
		let metadata = std::fs::metadata(&script_path).unwrap();
		let mut permissions = metadata.permissions();
		permissions.set_mode(0o777);
		std::fs::set_permissions(&script_path, permissions).unwrap();

		let trigger = TriggerBuilder::new()
			.name("test_script")
			.script(script_path.to_str().unwrap(), ScriptLanguage::Bash)
			.build();

		trigger.validate_protocol();
		assert!(logs_contain(
			"Script file has overly permissive write permissions"
		));
	}

	#[test]
	#[traced_test]
	fn test_validate_protocol_webhook_with_headers() {
		let mut headers = HashMap::new();
		headers.insert("Content-Type".to_string(), "application/json".to_string());

		let insecure_trigger = TriggerBuilder::new()
			.name("test_webhook")
			.webhook("http://api.example.com/webhook")
			.webhook_headers(headers)
			.build();

		insecure_trigger.validate_protocol();
		assert!(logs_contain("Webhook URL uses an insecure protocol"));
		assert!(logs_contain("Webhook lacks authentication headers"));
	}

<<<<<<< HEAD
	#[tokio::test]
	async fn test_resolve_secrets_slack() {
		let trigger = TriggerBuilder::new()
			.name("slack")
			.slack("https://hooks.slack.com/xxx")
			.build();

		let resolved = trigger.resolve_secrets().await.unwrap();
		if let TriggerTypeConfig::Slack { slack_url, .. } = &resolved.config {
			assert!(matches!(slack_url, SecretValue::Plain(_)));
		}
	}

	#[tokio::test]
	async fn test_resolve_secrets_email() {
		let trigger = TriggerBuilder::new()
			.name("email")
			.email(
				"smtp.example.com",
				"user",
				"pass",
				"sender@example.com",
				vec!["recipient@example.com"],
			)
			.build();

		let resolved = trigger.resolve_secrets().await.unwrap();
		if let TriggerTypeConfig::Email {
			username, password, ..
		} = &resolved.config
		{
			assert!(matches!(username, SecretValue::Plain(_)));
			assert!(matches!(password, SecretValue::Plain(_)));
		}
	}

	#[tokio::test]
	async fn test_resolve_secrets_webhook_with_secret() {
		let trigger = TriggerBuilder::new()
			.name("webhook")
			.webhook("https://api.example.com")
			.webhook_secret(SecretValue::Plain(SecretString::new("secret".to_string())))
			.build();

		let resolved = trigger.resolve_secrets().await.unwrap();
		if let TriggerTypeConfig::Webhook { url, secret, .. } = &resolved.config {
			assert!(matches!(url, SecretValue::Plain(_)));
			assert!(matches!(secret, Some(SecretValue::Plain(_))));
		}
	}

	#[tokio::test]
	async fn test_resolve_secrets_telegram() {
		let trigger = TriggerBuilder::new()
			.name("telegram")
			.telegram(
				"1234567890:ABCdefGHIjklMNOpqrSTUvwxYZ123456789",
				"1730223038",
				true,
			)
			.build();

		let resolved = trigger.resolve_secrets().await.unwrap();
		if let TriggerTypeConfig::Telegram { token, .. } = &resolved.config {
			assert!(matches!(token, SecretValue::Plain(_)));
		}
	}

	#[tokio::test]
	async fn test_resolve_secrets_discord() {
		let trigger = TriggerBuilder::new()
			.name("discord")
			.discord("https://discord.com/api/webhooks/xxx")
			.build();

		let resolved = trigger.resolve_secrets().await.unwrap();
		if let TriggerTypeConfig::Discord { discord_url, .. } = &resolved.config {
			assert!(matches!(discord_url, SecretValue::Plain(_)));
		}
	}

	#[tokio::test]
	async fn test_resolve_secrets_other_branch() {
		// For a config type not handled in the match (e.g., Script)
		let trigger = TriggerBuilder::new()
			.name("script")
			.script("/tmp/test.sh", ScriptLanguage::Bash)
			.build();

		let resolved = trigger.resolve_secrets().await.unwrap();
		if let TriggerTypeConfig::Script { .. } = &resolved.config {
			// No secret resolution, just check it passes
		}
	}

	#[tokio::test]
	async fn test_resolve_secrets_slack_env_error() {
		let trigger = TriggerBuilder::new()
			.name("slack")
			.slack("")
			.url(SecretValue::Environment("NON_EXISTENT_ENV_VAR".to_string()))
			.build();

		let result = trigger.resolve_secrets().await;
		assert!(result.is_err());
		if let Err(e) = result {
			assert!(e.to_string().contains("failed to resolve Slack URL"));
		}
	}

	#[tokio::test]
	async fn test_resolve_secrets_discord_env_error() {
		let trigger = TriggerBuilder::new()
			.name("discord")
			.discord("")
			.url(SecretValue::Environment("NON_EXISTENT_ENV_VAR".to_string()))
			.build();

		let result = trigger.resolve_secrets().await;
		assert!(result.is_err());
		if let Err(e) = result {
			assert!(e.to_string().contains("failed to resolve Discord URL"));
		}
	}

	#[tokio::test]
	async fn test_resolve_secrets_telegram_env_error() {
		let trigger = TriggerBuilder::new()
			.name("telegram")
			.telegram("", "1730223038", true)
			.telegram_token(SecretValue::Environment("NON_EXISTENT_ENV_VAR".to_string()))
			.build();

		let result = trigger.resolve_secrets().await;
		assert!(result.is_err());
		if let Err(e) = result {
			assert!(e.to_string().contains("failed to resolve Telegram token"));
		}
	}

	#[tokio::test]
	async fn test_resolve_secrets_webhook_env_error() {
		let trigger = TriggerBuilder::new()
			.name("webhook")
			.webhook("")
			.url(SecretValue::Environment("NON_EXISTENT_ENV_VAR".to_string()))
			.build();

		let result = trigger.resolve_secrets().await;
		assert!(result.is_err());
		if let Err(e) = result {
			assert!(e.to_string().contains("failed to resolve webhook URL"));
		}

		let trigger = TriggerBuilder::new()
			.name("webhook")
			.webhook("https://api.example.com")
			.webhook_secret(SecretValue::Environment("NON_EXISTENT_ENV_VAR".to_string()))
			.build();

		let result = trigger.resolve_secrets().await;
		assert!(result.is_err());
		if let Err(e) = result {
			assert!(e.to_string().contains("failed to resolve webhook secret"));
		}
	}

	#[tokio::test]
	async fn test_resolve_secrets_email_env_error() {
		let trigger = TriggerBuilder::new()
			.name("email")
			.email(
				"smtp.example.com",
				"",
				"pass",
				"sender@example.com",
				vec!["recipient@example.com"],
			)
			.email_username(SecretValue::Environment("NON_EXISTENT_ENV_VAR".to_string()))
			.build();

		let result = trigger.resolve_secrets().await;
		assert!(result.is_err());
		if let Err(e) = result {
			assert!(e.to_string().contains("failed to resolve SMTP username"));
		}

		let trigger = TriggerBuilder::new()
			.name("email")
			.email(
				"smtp.example.com",
				"user",
				"",
				"sender@example.com",
				vec!["recipient@example.com"],
			)
			.email_password(SecretValue::Environment("NON_EXISTENT_ENV_VAR".to_string()))
			.build();

		let result = trigger.resolve_secrets().await;
		assert!(result.is_err());
		if let Err(e) = result {
			assert!(e.to_string().contains("failed to resolve SMTP password"));
		}
=======
	#[test]
	fn test_telegram_max_message_length() {
		let max_body_length = Trigger {
			name: "test_telegram".to_string(),
			trigger_type: TriggerType::Telegram,
			config: TriggerTypeConfig::Telegram {
				token: "1234567890:ABCdefGHIjklMNOpqrSTUvwxYZ123456789".to_string(),
				chat_id: "1730223038".to_string(),
				disable_web_preview: Some(true),
				message: NotificationMessage {
					title: "Test".to_string(),
					body: "x".repeat(TELEGRAM_MAX_BODY_LENGTH + 1), // Exceeds max length
				},
			},
		};
		assert!(max_body_length.validate().is_err());
	}

	#[test]
	fn test_discord_max_message_length() {
		let max_body_length = Trigger {
			name: "test_discord".to_string(),
			trigger_type: TriggerType::Discord,
			config: TriggerTypeConfig::Discord {
				discord_url: "https://discord.com/api/webhooks/xxx".to_string(),
				message: NotificationMessage {
					title: "Test".to_string(),
					body: "z".repeat(DISCORD_MAX_BODY_LENGTH + 1), // Exceeds max length
				},
			},
		};
		assert!(max_body_length.validate().is_err());
>>>>>>> 791bf4b3
	}
}<|MERGE_RESOLUTION|>--- conflicted
+++ resolved
@@ -655,6 +655,7 @@
 #[cfg(test)]
 mod tests {
 	use super::*;
+	use crate::models::NotificationMessage;
 	use crate::models::{core::Trigger, ScriptLanguage, SecretString};
 	use crate::utils::tests::builders::trigger::TriggerBuilder;
 	use std::{fs::File, io::Write, os::unix::fs::PermissionsExt};
@@ -1179,7 +1180,6 @@
 		assert!(logs_contain("Webhook lacks authentication headers"));
 	}
 
-<<<<<<< HEAD
 	#[tokio::test]
 	async fn test_resolve_secrets_slack() {
 		let trigger = TriggerBuilder::new()
@@ -1384,14 +1384,16 @@
 		if let Err(e) = result {
 			assert!(e.to_string().contains("failed to resolve SMTP password"));
 		}
-=======
+	}
 	#[test]
 	fn test_telegram_max_message_length() {
 		let max_body_length = Trigger {
 			name: "test_telegram".to_string(),
 			trigger_type: TriggerType::Telegram,
 			config: TriggerTypeConfig::Telegram {
-				token: "1234567890:ABCdefGHIjklMNOpqrSTUvwxYZ123456789".to_string(),
+				token: SecretValue::Plain(SecretString::new(
+					"1234567890:ABCdefGHIjklMNOpqrSTUvwxYZ123456789".to_string(),
+				)),
 				chat_id: "1730223038".to_string(),
 				disable_web_preview: Some(true),
 				message: NotificationMessage {
@@ -1409,7 +1411,9 @@
 			name: "test_discord".to_string(),
 			trigger_type: TriggerType::Discord,
 			config: TriggerTypeConfig::Discord {
-				discord_url: "https://discord.com/api/webhooks/xxx".to_string(),
+				discord_url: SecretValue::Plain(SecretString::new(
+					"https://discord.com/api/webhooks/xxx".to_string(),
+				)),
 				message: NotificationMessage {
 					title: "Test".to_string(),
 					body: "z".repeat(DISCORD_MAX_BODY_LENGTH + 1), // Exceeds max length
@@ -1417,6 +1421,5 @@
 			},
 		};
 		assert!(max_body_length.validate().is_err());
->>>>>>> 791bf4b3
 	}
 }