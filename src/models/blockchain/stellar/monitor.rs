--- conflicted
+++ resolved
@@ -241,14 +241,13 @@
 	pub kind: String,
 }
 
-<<<<<<< HEAD
 /// Stellar-specific configuration
 ///
 /// This configuration is used to for additional fields in the monitor configuration
 /// that are specific to Stellar.
 #[derive(Debug, Clone, Deserialize, Serialize, PartialEq, Default)]
 pub struct MonitorConfig {}
-=======
+
 /// Event parameter location (indexed or data)
 #[derive(Debug, Clone, Deserialize, Serialize, PartialEq, Default)]
 pub enum EventParamLocation {
@@ -295,7 +294,6 @@
 	/// Signature of the event
 	pub signature: String,
 }
->>>>>>> 4c503cc4
 
 #[cfg(test)]
 mod tests {
