//! Ethereum Virtual Machine (EVM) blockchain specific implementations.
//!
//! This module contains data structures and implementations specific to EVM-based
//! blockchains, including blocks, transactions, and monitoring functionality.

mod block;
mod monitor;
mod receipt;
mod transaction;

pub use block::Block as EVMBlock;
pub use monitor::{
<<<<<<< HEAD
	MatchArguments as EVMMatchArguments, MatchParamEntry as EVMMatchParamEntry,
	MatchParamsMap as EVMMatchParamsMap, MonitorMatch as EVMMonitorMatch,
=======
	ContractSpec as EVMContractSpec, EVMMonitorMatch, MatchArguments as EVMMatchArguments,
	MatchParamEntry as EVMMatchParamEntry, MatchParamsMap as EVMMatchParamsMap,
};
pub use receipt::{
	BaseLog as EVMReceiptLog, BaseReceipt as EVMBaseReceipt,
	TransactionReceipt as EVMTransactionReceipt,
>>>>>>> 5ebc2a44
};
pub use transaction::{BaseTransaction as EVMBaseTransaction, Transaction as EVMTransaction};<|MERGE_RESOLUTION|>--- conflicted
+++ resolved
@@ -10,16 +10,12 @@
 
 pub use block::Block as EVMBlock;
 pub use monitor::{
-<<<<<<< HEAD
-	MatchArguments as EVMMatchArguments, MatchParamEntry as EVMMatchParamEntry,
-	MatchParamsMap as EVMMatchParamsMap, MonitorMatch as EVMMonitorMatch,
-=======
-	ContractSpec as EVMContractSpec, EVMMonitorMatch, MatchArguments as EVMMatchArguments,
+	ContractSpec as EVMContractSpec, MatchArguments as EVMMatchArguments,
 	MatchParamEntry as EVMMatchParamEntry, MatchParamsMap as EVMMatchParamsMap,
+	MonitorMatch as EVMMonitorMatch,
 };
 pub use receipt::{
 	BaseLog as EVMReceiptLog, BaseReceipt as EVMBaseReceipt,
 	TransactionReceipt as EVMTransactionReceipt,
->>>>>>> 5ebc2a44
 };
 pub use transaction::{BaseTransaction as EVMBaseTransaction, Transaction as EVMTransaction};