//! Trigger script executor implementation.
//!
//! This module provides functionality to execute scripts in different languages.

use crate::models::MonitorMatch;
use anyhow::Context;
use async_trait::async_trait;
use std::{any::Any, process::Stdio, time::Duration};
use tokio::{io::AsyncWriteExt, time::timeout};

/// A trait that defines the interface for executing custom scripts in different languages.
/// Implementors must be both Send and Sync to ensure thread safety.
#[async_trait]
pub trait ScriptExecutor: Send + Sync + Any {
	/// Enables downcasting by returning a reference to `Any`
	fn as_any(&self) -> &dyn Any;
	/// Executes the script with the given MonitorMatch input.
	///
	/// # Arguments
	/// * `input` - A MonitorMatch instance containing the data to be processed by the script
	/// * `timeout_ms` - The timeout for the script execution in milliseconds
	/// * `args` - Additional arguments passed to the script
	/// * `from_custom_notification` - Whether the script is from a custom notification
	///
	/// # Returns
	/// * `Result<bool, anyhow::Error>` - Returns true/false based on script execution or an error
	async fn execute(
		&self,
		input: MonitorMatch,
		timeout_ms: &u32,
		args: Option<&[String]>,
		from_custom_notification: bool,
	) -> Result<bool, anyhow::Error>;
}

/// Executes Python scripts using the python3 interpreter.
pub struct PythonScriptExecutor {
	/// Content of the Python script file to be executed
	pub script_content: String,
}

#[async_trait]
impl ScriptExecutor for PythonScriptExecutor {
	fn as_any(&self) -> &dyn Any {
		self
	}
	async fn execute(
		&self,
		input: MonitorMatch,
		timeout_ms: &u32,
		args: Option<&[String]>,
		from_custom_notification: bool,
	) -> Result<bool, anyhow::Error> {
		let combined_input = serde_json::json!({
			"monitor_match": input,
			"args": args
		});
		let input_json = serde_json::to_string(&combined_input)
			.with_context(|| "Failed to serialize monitor match and arguments")?;

		let cmd = tokio::process::Command::new("python3")
			.arg("-c")
			.arg(&self.script_content)
			.stdin(Stdio::piped())
			.stdout(Stdio::piped())
			.stderr(Stdio::piped())
			.spawn()
			.with_context(|| "Failed to spawn python3 process")?;

		process_command(cmd, &input_json, timeout_ms, from_custom_notification).await
	}
}

/// Executes JavaScript scripts using the Node.js runtime.
pub struct JavaScriptScriptExecutor {
	/// Content of the JavaScript script file to be executed
	pub script_content: String,
}

#[async_trait]
impl ScriptExecutor for JavaScriptScriptExecutor {
	fn as_any(&self) -> &dyn Any {
		self
	}
	async fn execute(
		&self,
		input: MonitorMatch,
		timeout_ms: &u32,
		args: Option<&[String]>,
		from_custom_notification: bool,
	) -> Result<bool, anyhow::Error> {
		// Create a combined input with both the monitor match and arguments
		let combined_input = serde_json::json!({
			"monitor_match": input,
			"args": args
		});
		let input_json = serde_json::to_string(&combined_input)
			.with_context(|| "Failed to serialize monitor match and arguments")?;

		let cmd = tokio::process::Command::new("node")
			.arg("-e")
			.arg(&self.script_content)
			.stdin(Stdio::piped())
			.stdout(Stdio::piped())
			.stderr(Stdio::piped())
			.spawn()
			.with_context(|| "Failed to spawn node process")?;
		process_command(cmd, &input_json, timeout_ms, from_custom_notification).await
	}
}

/// Executes Bash shell scripts.
pub struct BashScriptExecutor {
	/// Content of the Bash script file to be executed
	pub script_content: String,
}

#[async_trait]
impl ScriptExecutor for BashScriptExecutor {
	fn as_any(&self) -> &dyn Any {
		self
	}
	async fn execute(
		&self,
		input: MonitorMatch,
		timeout_ms: &u32,
		args: Option<&[String]>,
		from_custom_notification: bool,
	) -> Result<bool, anyhow::Error> {
		// Create a combined input with both the monitor match and arguments
		let combined_input = serde_json::json!({
			"monitor_match": input,
			"args": args
		});

		let input_json = serde_json::to_string(&combined_input)
			.with_context(|| "Failed to serialize monitor match and arguments")?;

		let cmd = tokio::process::Command::new("sh")
			.arg("-c")
			.arg(&self.script_content)
			.stdin(Stdio::piped())
			.stdout(Stdio::piped())
			.stderr(Stdio::piped())
			.spawn()
			.with_context(|| "Failed to spawn shell process")?;

		process_command(cmd, &input_json, timeout_ms, from_custom_notification).await
	}
}

/// Processes the output from script execution.
///
/// # Arguments
/// * `output` - The process output containing stdout, stderr, and status
/// * `from_custom_notification` - Whether the script is from a custom notification
/// # Returns
/// * `Result<bool, anyhow::Error>` - Returns parsed boolean result or error
///
/// # Errors
/// Returns an error if:
/// * The script execution was not successful (non-zero exit code)
/// * The output cannot be parsed as a boolean
/// * The script produced no output
#[allow(clippy::result_large_err)]
pub fn process_script_output(
	output: std::process::Output,
	from_custom_notification: bool,
) -> Result<bool, anyhow::Error> {
	if !output.status.success() {
		let error_message = String::from_utf8_lossy(&output.stderr).to_string();
		return Err(anyhow::anyhow!(
			"Script execution failed: {}",
			error_message
		));
	}

	// If the script is from a custom notification and the status is success, we don't need to check
	// the output
	if from_custom_notification {
		return Ok(true);
	}

	let stdout = String::from_utf8_lossy(&output.stdout);

	if stdout.trim().is_empty() {
		return Err(anyhow::anyhow!("Script produced no output"));
	}

	let last_line = stdout
		.lines()
		.last()
		.ok_or_else(|| anyhow::anyhow!("No output from script"))?
		.trim();

	match last_line.to_lowercase().as_str() {
		"true" => Ok(true),
		"false" => Ok(false),
		_ => Err(anyhow::anyhow!(
			"Last line of output is not a valid boolean: {}",
			last_line
		)),
	}
}

async fn process_command(
	mut cmd: tokio::process::Child,
	input_json: &str,
	timeout_ms: &u32,
	from_custom_notification: bool,
) -> Result<bool, anyhow::Error> {
	if let Some(mut stdin) = cmd.stdin.take() {
		stdin
			.write_all(input_json.as_bytes())
			.await
			.map_err(|e| anyhow::anyhow!("Failed to write input to script: {}", e))?;

		// Explicitly close stdin
		stdin
			.shutdown()
			.await
			.map_err(|e| anyhow::anyhow!("Failed to close stdin: {}", e))?;
	} else {
		return Err(anyhow::anyhow!("Failed to get stdin handle"));
	}

	let timeout_duration = Duration::from_millis(u64::from(*timeout_ms));

	match timeout(timeout_duration, cmd.wait_with_output()).await {
		Ok(result) => {
			let output =
				result.map_err(|e| anyhow::anyhow!("Failed to wait for script output: {}", e))?;
			process_script_output(output, from_custom_notification)
		}
		Err(_) => Err(anyhow::anyhow!("Script execution timed out")),
	}
}

#[cfg(test)]
mod tests {
	use super::*;
	use crate::{
		models::{
<<<<<<< HEAD
			AddressWithABI, EVMMonitorMatch, EventCondition, FunctionCondition, MatchConditions,
			Monitor, MonitorMatch, TransactionCondition,
		},
		utils::tests::evm::{
			monitor::MonitorBuilder, receipt::ReceiptBuilder, transaction::TransactionBuilder,
		},
=======
			AddressWithSpec, EVMMonitorMatch, EVMReceiptLog, EVMTransaction, EVMTransactionReceipt,
			EventCondition, FunctionCondition, MatchConditions, Monitor, MonitorMatch,
			TransactionCondition,
		},
		utils::tests::evm::{monitor::MonitorBuilder, receipt::ReceiptBuilder},
	};
	use alloy::{
		consensus::{transaction::Recovered, Signed, TxEnvelope},
		primitives::{Address, Bytes, TxKind, B256, U256},
>>>>>>> bd0d657f
	};
	use std::{fs, path::Path, time::Instant};

	fn read_fixture(filename: &str) -> String {
		let fixture_path = Path::new(env!("CARGO_MANIFEST_DIR"))
			.join("tests/integration/fixtures/filters")
			.join(filename);
		fs::read_to_string(fixture_path)
			.unwrap_or_else(|_| panic!("Failed to read fixture file: {}", filename))
	}

	/// Creates a test monitor with customizable parameters
	fn create_test_monitor(
		event_conditions: Vec<EventCondition>,
		function_conditions: Vec<FunctionCondition>,
		transaction_conditions: Vec<TransactionCondition>,
		addresses: Vec<AddressWithSpec>,
	) -> Monitor {
		let mut builder = MonitorBuilder::new()
			.name("test")
			.networks(vec!["evm_mainnet".to_string()]);

		for event in event_conditions {
			builder = builder.event(&event.signature, event.expression);
		}
		for function in function_conditions {
			builder = builder.function(&function.signature, function.expression);
		}
		for transaction in transaction_conditions {
			builder = builder.transaction(transaction.status, transaction.expression);
		}

		builder = builder.addresses_with_spec(
			addresses
				.into_iter()
				.map(|a| (a.address, a.contract_spec))
				.collect(),
		);

		builder.build()
	}

<<<<<<< HEAD
	fn create_mock_monitor_match() -> MonitorMatch {
		MonitorMatch::EVM(Box::new(EVMMonitorMatch {
			monitor: create_test_monitor(vec![], vec![], vec![], vec![]),
			transaction: TransactionBuilder::new().build(),
			receipt: ReceiptBuilder::new().build(),
=======
	fn create_test_evm_transaction_receipt() -> EVMTransactionReceipt {
		ReceiptBuilder::new().build()
	}

	fn create_test_evm_logs() -> Vec<EVMReceiptLog> {
		ReceiptBuilder::new().build().logs.clone()
	}

	fn create_test_evm_transaction() -> EVMTransaction {
		let tx = alloy::consensus::TxLegacy {
			chain_id: None,
			nonce: 0,
			gas_price: 0,
			gas_limit: 0,
			to: TxKind::Call(Address::ZERO),
			value: U256::ZERO,
			input: Bytes::default(),
		};

		let signature =
			alloy::signers::Signature::from_scalars_and_parity(B256::ZERO, B256::ZERO, false);

		let hash = B256::ZERO;

		EVMTransaction::from(alloy::rpc::types::Transaction {
			inner: Recovered::new_unchecked(
				TxEnvelope::Legacy(Signed::new_unchecked(tx, signature, hash)),
				Address::ZERO,
			),
			block_hash: None,
			block_number: None,
			transaction_index: None,
			effective_gas_price: None,
		})
	}

	fn create_mock_monitor_match() -> MonitorMatch {
		MonitorMatch::EVM(Box::new(EVMMonitorMatch {
			monitor: create_test_monitor(vec![], vec![], vec![], vec![]),
			transaction: create_test_evm_transaction(),
			receipt: Some(create_test_evm_transaction_receipt()),
			logs: Some(create_test_evm_logs()),
>>>>>>> bd0d657f
			network_slug: "evm_mainnet".to_string(),
			matched_on: MatchConditions {
				functions: vec![],
				events: vec![],
				transactions: vec![],
			},
			matched_on_args: None,
		}))
	}

	#[tokio::test]
	async fn test_python_script_executor_success() {
		let script_content = r#"
import sys
import json

# Read from stdin instead of command line arguments
input_json = sys.stdin.read()
data = json.loads(input_json)
print("debugging...")
def test():
    return True
result = test()
print(result)
"#;

		let executor = PythonScriptExecutor {
			script_content: script_content.to_string(),
		};

		let input = create_mock_monitor_match();

		let timeout = 1000;
		let result = executor.execute(input, &timeout, None, false).await;
		assert!(result.is_ok());
		assert!(result.unwrap());
	}

	#[tokio::test]
	async fn test_python_script_executor_invalid_output() {
		let script_content = r#"
import sys
input_json = sys.stdin.read()
print("debugging...")
def test():
    return "not a boolean"
result = test()
print(result)
"#;

		let executor = PythonScriptExecutor {
			script_content: script_content.to_string(),
		};

		let input = create_mock_monitor_match();
		let result = executor.execute(input, &1000, None, false).await;
		assert!(result.is_err());
		match result {
			Err(err) => {
				let err_msg = err.to_string();
				assert!(
					err_msg.contains("Last line of output is not a valid boolean: not a boolean")
				);
			}
			_ => panic!("Expected error"),
		}
	}

	#[tokio::test]
	async fn test_python_script_executor_multiple_prints() {
		let script_content = r#"
import sys
import json

# Read from stdin instead of command line arguments
input_json = sys.stdin.read()
data = json.loads(input_json)
print("Starting script execution...")
print("Processing data...")
print("More debug info")
print("true")
"#;

		let executor = PythonScriptExecutor {
			script_content: script_content.to_string(),
		};

		let input = create_mock_monitor_match();

		let result = executor.execute(input, &1000, None, false).await;
		assert!(result.is_ok());
		assert!(result.unwrap());
	}

	#[tokio::test]
	async fn test_javascript_script_executor_success() {
		let script_content = r#"
		// Read input from stdin
		(async () => {
			let input = '';

			await new Promise((resolve, reject) => {
				process.stdin.on('data', (chunk) => {
					input += chunk;
				});

				process.stdin.on('end', resolve);

				process.stdin.on('error', reject);
			});

			try {
				const data = JSON.parse(input);
				console.log("debugging...");
				console.log("finished");
				console.log("true");
			} catch (err) {
				console.error(err);
			}
		})();
		"#;

		let executor = JavaScriptScriptExecutor {
			script_content: script_content.to_string(),
		};

		let input = create_mock_monitor_match();
		let result = executor.execute(input, &5000, None, false).await;
		assert!(result.is_ok());
		assert!(result.unwrap());
	}

	#[tokio::test]
	async fn test_javascript_script_executor_invalid_output() {
		let script_content = r#"
		// Read input from stdin
		(async () => {
			let input = '';
			await new Promise((resolve, reject) => {
				process.stdin.on('data', chunk => input += chunk);
				process.stdin.on('end', resolve);
				process.stdin.on('error', reject);
			});

			try {
				JSON.parse(input);
				console.log("debugging...");
				console.log("finished");
				console.log("not a boolean");
			} catch (err) {
				console.log(err);
			}
		})();
		"#;

		let executor = JavaScriptScriptExecutor {
			script_content: script_content.to_string(),
		};

		let input = create_mock_monitor_match();
		let result = executor.execute(input, &5000, None, false).await;
		assert!(result.is_err());
		match result {
			Err(err) => {
				let err_msg = err.to_string();
				assert!(err_msg.contains("Last line of output is not a valid boolean"));
			}
			_ => panic!("Expected error"),
		}
	}

	#[tokio::test]
	async fn test_bash_script_executor_success() {
		let script_content = r#"
#!/bin/bash
set -e  # Exit on any error
input_json=$(cat)
sleep 0.1  # Small delay to ensure process startup
echo "debugging..."
echo "true"
"#;
		let executor = BashScriptExecutor {
			script_content: script_content.to_string(),
		};

		let input = create_mock_monitor_match();
		let result = executor.execute(input, &1000, None, false).await;
		assert!(result.is_ok());
		assert!(result.unwrap());
	}

	#[tokio::test]
	async fn test_bash_script_executor_invalid_output() {
		let script_content = r#"
#!/bin/bash
set -e  # Exit on any error
input_json=$(cat)
sleep 0.1  # Small delay to ensure process startup
echo "debugging..."
echo "not a boolean"
"#;

		let executor = BashScriptExecutor {
			script_content: script_content.to_string(),
		};

		let input = create_mock_monitor_match();
		let result = executor.execute(input, &1000, None, false).await;
		assert!(result.is_err());
		match result {
			Err(e) => {
				assert!(e
					.to_string()
					.contains("Last line of output is not a valid boolean"));
			}
			Ok(_) => {
				panic!("Expected ParseError, got success");
			}
		}
	}

	#[tokio::test]
	async fn test_script_executor_empty_output() {
		let script_content = r#"
import sys
input_json = sys.stdin.read()
# This script produces no output
"#;

		let executor = PythonScriptExecutor {
			script_content: script_content.to_string(),
		};

		let input = create_mock_monitor_match();
		let result = executor.execute(input, &1000, None, false).await;

		match result {
			Err(e) => {
				assert!(e.to_string().contains("Script produced no output"));
			}
			_ => panic!("Expected error"),
		}
	}

	#[tokio::test]
	async fn test_script_executor_whitespace_output() {
		let script_content = r#"
import sys
input_json = sys.stdin.read()
print("   ")
print("     true    ")  # Should handle whitespace correctly
"#;

		let executor = PythonScriptExecutor {
			script_content: script_content.to_string(),
		};

		let input = create_mock_monitor_match();
		let result = executor.execute(input, &1000, None, false).await;
		assert!(result.is_ok());
		assert!(result.unwrap());
	}

	#[tokio::test]
	async fn test_script_executor_invalid_json_input() {
		let script_content = r#"
	import sys
	import json

	input_json = sys.argv[1]
	data = json.loads(input_json)
	print("true")
	print("Invalid JSON input")
	exit(1)
	"#;

		let executor = PythonScriptExecutor {
			script_content: script_content.to_string(),
		};

		// Create an invalid MonitorMatch that will fail JSON serialization
		let input = create_mock_monitor_match();

		let result = executor.execute(input, &1000, None, false).await;
		assert!(result.is_err());
	}

	#[tokio::test]
	async fn test_script_executor_with_multiple_lines_of_output() {
		let script_content = r#"
import sys
import json

# Read from stdin instead of command line arguments
input_json = sys.stdin.read()
data = json.loads(input_json)
print("debugging...")
print("false")
print("true")
print("false")
print("true")
"#;

		let executor = PythonScriptExecutor {
			script_content: script_content.to_string(),
		};

		let input = create_mock_monitor_match();

		let result = executor.execute(input, &1000, None, false).await;
		assert!(result.is_ok());
		assert!(result.unwrap());
	}

	#[tokio::test]
	async fn test_python_script_executor_monitor_match_fields() {
		let script_content = r#"
import sys
import json

input_json = sys.stdin.read()
data = json.loads(input_json)

monitor_match = data['monitor_match']
# Verify it's an EVM match type
if monitor_match['EVM']:
	block_number = monitor_match['EVM']['transaction']['blockNumber']
	if block_number:
		print("true")
	else:
		print("false")
else:
    print("false")
"#;

		let executor = PythonScriptExecutor {
			script_content: script_content.to_string(),
		};

		let input = create_mock_monitor_match();
		let result = executor.execute(input, &1000, None, false).await;
		assert!(!result.unwrap());
	}

	#[tokio::test]
	async fn test_python_script_executor_with_args() {
		let script_content = r#"
import sys
import json

input_json = sys.stdin.read()
data = json.loads(input_json)

# Verify both fields exist
if 'monitor_match' not in data or 'args' not in data:
    print("false")
    exit(1)

# Test args parsing
args = data['args']
if "--verbose" in args:
    print("true")
else:
    print("false")
"#;

		let executor = PythonScriptExecutor {
			script_content: script_content.to_string(),
		};

		let input = create_mock_monitor_match();

		// Test with matching argument
		let args = vec![String::from("test_argument")];
		let result = executor
			.execute(input.clone(), &1000, Some(&args), false)
			.await;
		assert!(result.is_ok());
		assert!(!result.unwrap());

		// Test with non-matching argument
		let args = vec![String::from("--verbose"), String::from("--other-arg")];
		let result = executor
			.execute(input.clone(), &1000, Some(&args), false)
			.await;
		assert!(result.is_ok());
		assert!(result.unwrap());
	}

	#[tokio::test]
	async fn test_python_script_executor_combined_fields() {
		let script_content = r#"
import sys
import json

input_json = sys.stdin.read()
data = json.loads(input_json)

monitor_match = data['monitor_match']
args = data['args']

# Test both monitor_match and args together
expected_args = ["--verbose", "--specific_arg", "--test"]
if (monitor_match['EVM'] and
    args == expected_args):
    print("true")
else:
    print("false")
"#;

		let executor = PythonScriptExecutor {
			script_content: script_content.to_string(),
		};

		let input = create_mock_monitor_match();

		// Test with correct combination
		let args = vec![
			String::from("--verbose"),
			String::from("--specific_arg"),
			String::from("--test"),
		];
		let result = executor
			.execute(input.clone(), &1000, Some(&args), false)
			.await;
		assert!(result.is_ok());
		assert!(result.unwrap());

		// Test with wrong argument
		let args = vec![String::from("wrong_arg")];
		let result = executor
			.execute(input.clone(), &1000, Some(&args), false)
			.await;
		assert!(result.is_ok());
		assert!(!result.unwrap());
	}

	#[tokio::test]
	async fn test_python_script_executor_with_verbose_arg() {
		let script_content = read_fixture("evm_filter_by_arguments.py");
		let executor = PythonScriptExecutor { script_content };
		let input = create_mock_monitor_match();
		let args = vec![String::from("--verbose")];
		let result = executor
			.execute(input.clone(), &1000, Some(&args), false)
			.await;

		assert!(result.is_ok());
		assert!(result.unwrap());
	}

	#[tokio::test]
	async fn test_python_script_executor_with_wrong_arg() {
		let script_content = read_fixture("evm_filter_by_arguments.py");
		let executor = PythonScriptExecutor { script_content };

		let input = create_mock_monitor_match();
		let args = vec![String::from("--wrong_arg"), String::from("--test")];
		let result = executor
			.execute(input.clone(), &1000, Some(&args), false)
			.await;

		assert!(result.is_ok());
		assert!(!result.unwrap());
	}

	#[tokio::test]
	async fn test_script_executor_with_ignore_output() {
		let script_content = r#"
import sys
input_json = sys.stdin.read()
"#;

		let executor = PythonScriptExecutor {
			script_content: script_content.to_string(),
		};

		let input = create_mock_monitor_match();
		let result = executor.execute(input, &1000, None, true).await;
		assert!(result.is_ok());
		assert!(result.unwrap());
	}

	#[tokio::test]
	async fn test_script_executor_with_non_zero_exit() {
		let script_content = r#"
import sys
input_json = sys.stdin.read()
sys.stderr.write("Error: something went wrong\n")
sys.exit(1)
		"#;

		let executor = PythonScriptExecutor {
			script_content: script_content.to_string(),
		};

		let input = create_mock_monitor_match();
		let result = executor.execute(input, &1000, None, true).await;

		assert!(result.is_err());
		match result {
			Err(e) => {
				assert!(e
					.to_string()
					.contains("Script execution failed: Error: something went wrong"));
			}
			_ => panic!("Expected ExecutionError"),
		}
	}

	#[tokio::test]
	async fn test_script_notify_succeeds_within_timeout() {
		let script_content = r#"
import sys
import time
input_json = sys.stdin.read()
time.sleep(0.3)
		"#;

		let executor = PythonScriptExecutor {
			script_content: script_content.to_string(),
		};

		let input = create_mock_monitor_match();
		let start_time = Instant::now();
		let result = executor.execute(input, &1000, None, true).await;
		let elapsed = start_time.elapsed();

		assert!(result.is_ok());
		// Verify that execution took at least 300ms (the sleep time)
		assert!(elapsed.as_millis() >= 300);
		// Verify that execution took less than the timeout
		assert!(elapsed.as_millis() < 1000);
	}

	#[tokio::test]
	async fn test_script_notify_fails_within_timeout() {
		let script_content = r#"
import sys
import time
input_json = sys.stdin.read()
time.sleep(0.5)
		"#;

		let executor = PythonScriptExecutor {
			script_content: script_content.to_string(),
		};

		let input = create_mock_monitor_match();
		let start_time = Instant::now();
		let result = executor.execute(input, &400, None, true).await;
		let elapsed = start_time.elapsed();

		assert!(result.is_err());
		// Verify that execution took at least 300ms (the sleep time)
		assert!(elapsed.as_millis() >= 400 && elapsed.as_millis() < 600);
	}

	#[tokio::test]
	async fn test_script_python_fails_with_non_zero_exit() {
		let script_content = r#"
import sys
import time
input_json = sys.stdin.read()
print("This is a python test error message!", file=sys.stderr)
sys.exit(1)
		"#;

		let executor = PythonScriptExecutor {
			script_content: script_content.to_string(),
		};

		let input = create_mock_monitor_match();
		let result = executor.execute(input, &1000, None, false).await;

		assert!(result.is_err());
		match result {
			Err(e) => {
				assert!(e
					.to_string()
					.contains("Script execution failed: This is a python test error message!"));
			}
			_ => panic!("Expected ExecutionError"),
		}
	}

	#[tokio::test]
	async fn test_script_javascript_fails_with_non_zero_exit() {
		let script_content = r#"
		// Read input from stdin
		let input = '';
		process.stdin.on('data', (chunk) => {
			input += chunk;
		});

		process.stdin.on('end', () => {
			// Parse and validate input
			try {
				const data = JSON.parse(input);
				console.error("This is a JS test error message!");
				process.exit(1);
			} catch (err) {
				console.error(err);
				process.exit(1);
			}
		});
		"#;

		let executor = JavaScriptScriptExecutor {
			script_content: script_content.to_string(),
		};

		let input = create_mock_monitor_match();
		let result = executor.execute(input, &1000, None, false).await;

		assert!(result.is_err());
		match result {
			Err(e) => {
				assert!(e
					.to_string()
					.contains("Script execution failed: This is a JS test error message!"));
			}
			_ => panic!("Expected ExecutionError"),
		}
	}

	#[tokio::test]
	async fn test_script_bash_fails_with_non_zero_exit() {
		let script_content = r#"
#!/bin/bash
# Read input from stdin
input_json=$(cat)
echo "This is a bash test error message!" >&2
exit 1
"#;

		let executor = BashScriptExecutor {
			script_content: script_content.to_string(),
		};

		let input = create_mock_monitor_match();
		let result = executor.execute(input, &1000, None, false).await;
		assert!(result.is_err());
		match result {
			Err(e) => {
				assert!(e
					.to_string()
					.contains("Script execution failed: This is a bash test error message!"));
			}
			_ => panic!("Expected ExecutionError"),
		}
	}
}<|MERGE_RESOLUTION|>--- conflicted
+++ resolved
@@ -241,24 +241,17 @@
 	use super::*;
 	use crate::{
 		models::{
-<<<<<<< HEAD
-			AddressWithABI, EVMMonitorMatch, EventCondition, FunctionCondition, MatchConditions,
-			Monitor, MonitorMatch, TransactionCondition,
+			AddressWithSpec, EVMMonitorMatch, EVMReceiptLog, EVMTransaction, EVMTransactionReceipt,
+			EventCondition, FunctionCondition, MatchConditions, Monitor, MonitorMatch,
+			TransactionCondition,
 		},
 		utils::tests::evm::{
 			monitor::MonitorBuilder, receipt::ReceiptBuilder, transaction::TransactionBuilder,
 		},
-=======
-			AddressWithSpec, EVMMonitorMatch, EVMReceiptLog, EVMTransaction, EVMTransactionReceipt,
-			EventCondition, FunctionCondition, MatchConditions, Monitor, MonitorMatch,
-			TransactionCondition,
-		},
-		utils::tests::evm::{monitor::MonitorBuilder, receipt::ReceiptBuilder},
 	};
 	use alloy::{
 		consensus::{transaction::Recovered, Signed, TxEnvelope},
 		primitives::{Address, Bytes, TxKind, B256, U256},
->>>>>>> bd0d657f
 	};
 	use std::{fs, path::Path, time::Instant};
 
@@ -301,13 +294,6 @@
 		builder.build()
 	}
 
-<<<<<<< HEAD
-	fn create_mock_monitor_match() -> MonitorMatch {
-		MonitorMatch::EVM(Box::new(EVMMonitorMatch {
-			monitor: create_test_monitor(vec![], vec![], vec![], vec![]),
-			transaction: TransactionBuilder::new().build(),
-			receipt: ReceiptBuilder::new().build(),
-=======
 	fn create_test_evm_transaction_receipt() -> EVMTransactionReceipt {
 		ReceiptBuilder::new().build()
 	}
@@ -347,10 +333,9 @@
 	fn create_mock_monitor_match() -> MonitorMatch {
 		MonitorMatch::EVM(Box::new(EVMMonitorMatch {
 			monitor: create_test_monitor(vec![], vec![], vec![], vec![]),
-			transaction: create_test_evm_transaction(),
-			receipt: Some(create_test_evm_transaction_receipt()),
+			transaction: TransactionBuilder::new().build(),
+			receipt: Some(ReceiptBuilder::new().build()),
 			logs: Some(create_test_evm_logs()),
->>>>>>> bd0d657f
 			network_slug: "evm_mainnet".to_string(),
 			matched_on: MatchConditions {
 				functions: vec![],
