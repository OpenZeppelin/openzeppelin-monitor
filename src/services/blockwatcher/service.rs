//! Block watcher service implementation.
//!
//! Provides functionality to watch and process blockchain blocks across multiple networks,
//! managing individual watchers for each network and coordinating block processing.

use futures::{channel::mpsc, future::BoxFuture, stream::StreamExt, SinkExt};
use log::{error, info};
use std::{
	collections::{BTreeMap, HashMap},
	sync::Arc,
};
use tokio::sync::RwLock;
use tokio_cron_scheduler::{Job, JobScheduler};

use crate::{
	models::{BlockType, Network, ProcessedBlock},
	services::{
		blockchain::BlockChainClient,
		blockwatcher::{error::BlockWatcherError, storage::BlockStorage, BlockTracker},
	},
};

<<<<<<< HEAD
type BlockHandler =
	Arc<dyn Fn(BlockType, Network) -> BoxFuture<'static, ProcessedBlock> + Send + Sync>;
type TriggerHandler = Arc<dyn Fn(&ProcessedBlock) + Send + Sync>;

=======
>>>>>>> 26581fec
/// Watcher implementation for a single network
///
/// Manages block watching and processing for a specific blockchain network,
/// including scheduling and block handling.
pub struct NetworkBlockWatcher<S, H, T> {
	network: Network,
<<<<<<< HEAD
	block_storage: Arc<B>,
	block_handler: BlockHandler,
	trigger_handler: TriggerHandler,
=======
	block_storage: Arc<S>,
	block_handler: Arc<H>,
	trigger_handler: Arc<T>,
>>>>>>> 26581fec
	scheduler: JobScheduler,
	block_tracker: Arc<BlockTracker<S>>,
}

/// Map of active block watchers
type BlockWatchersMap<S, H, T> = HashMap<String, NetworkBlockWatcher<S, H, T>>;

/// Service for managing multiple network watchers
///
/// Coordinates block watching across multiple networks, managing individual
/// watchers and their lifecycles.
<<<<<<< HEAD
pub struct BlockWatcherService<B>
where
	B: BlockStorage + Send + Sync + 'static,
{
	block_storage: Arc<B>,
	block_handler: BlockHandler,
	trigger_handler: TriggerHandler,
	active_watchers: Arc<RwLock<HashMap<String, NetworkBlockWatcher<B>>>>,
	block_tracker: Arc<BlockTracker<B>>,
=======
pub struct BlockWatcherService<S, H, T> {
	block_storage: Arc<S>,
	block_handler: Arc<H>,
	trigger_handler: Arc<T>,
	active_watchers: Arc<RwLock<BlockWatchersMap<S, H, T>>>,
	block_tracker: Arc<BlockTracker<S>>,
>>>>>>> 26581fec
}

impl<S, H, T> NetworkBlockWatcher<S, H, T>
where
	S: BlockStorage + Send + Sync + 'static,
	H: Fn(BlockType, Network) -> BoxFuture<'static, ProcessedBlock> + Send + Sync + 'static,
	T: Fn(&ProcessedBlock) + Send + Sync + 'static,
{
	/// Creates a new network watcher instance
	///
	/// # Arguments
	/// * `network` - Network configuration
	/// * `block_storage` - Storage implementation for blocks
	/// * `block_handler` - Handler function for processed blocks
	///
	/// # Returns
	/// * `Result<Self, BlockWatcherError>` - New watcher instance or error
	pub async fn new(
		network: Network,
<<<<<<< HEAD
		block_storage: Arc<B>,
		block_handler: BlockHandler,
		trigger_handler: TriggerHandler,
		block_tracker: Arc<BlockTracker<B>>,
=======
		block_storage: Arc<S>,
		block_handler: Arc<H>,
		trigger_handler: Arc<T>,
		block_tracker: Arc<BlockTracker<S>>,
>>>>>>> 26581fec
	) -> Result<Self, BlockWatcherError> {
		let scheduler = JobScheduler::new().await.map_err(|e| {
			BlockWatcherError::scheduler_error(format!("Failed to create scheduler: {}", e))
		})?;
		Ok(Self {
			network,
			block_storage,
			block_handler,
			trigger_handler,
			scheduler,
			block_tracker,
		})
	}

	/// Starts the network watcher
	///
	/// Initializes the scheduler and begins watching for new blocks according
	/// to the network's cron schedule.
	pub async fn start<C: BlockChainClient + Clone + Send + 'static>(
		&mut self,
		rpc_client: C,
	) -> Result<(), BlockWatcherError> {
		let network = self.network.clone();
		let block_storage = self.block_storage.clone();
		let block_handler = self.block_handler.clone();
		let trigger_handler = self.trigger_handler.clone();
		let block_tracker = self.block_tracker.clone();

		let job = Job::new_async(self.network.cron_schedule.as_str(), move |_uuid, _l| {
			let network = network.clone();
			let block_storage = block_storage.clone();
			let block_handler = block_handler.clone();
			let block_tracker = block_tracker.clone();
			let rpc_client = rpc_client.clone();
			let trigger_handler = trigger_handler.clone();
			Box::pin(async move {
				match process_new_blocks(
					&network,
					&rpc_client,
					block_storage,
					block_handler,
					trigger_handler,
					block_tracker,
				)
				.await
				{
					Ok(_) => info!(
						"Network {} ({}) processed blocks successfully",
						network.name, network.slug
					),
					Err(e) => error!(
						"Network {} ({}) error processing blocks: {}",
						network.name, network.slug, e
					),
				}
			})
		})
		.map_err(|e| BlockWatcherError::scheduler_error(format!("Failed to create job: {}", e)))?;

		self.scheduler
			.add(job)
			.await
			.map_err(|e| BlockWatcherError::scheduler_error(format!("Failed to add job: {}", e)))?;

		self.scheduler.start().await.map_err(|e| {
			BlockWatcherError::scheduler_error(format!("Failed to start scheduler: {}", e))
		})?;

		info!("Started block watcher for network: {}", self.network.slug);
		Ok(())
	}

	/// Stops the network watcher
	///
	/// Shuts down the scheduler and stops watching for new blocks.
	pub async fn stop(&mut self) -> Result<(), BlockWatcherError> {
		self.scheduler.shutdown().await.map_err(|e| {
			BlockWatcherError::scheduler_error(format!("Failed to stop scheduler: {}", e))
		})?;

		info!("Stopped block watcher for network: {}", self.network.slug);
		Ok(())
	}
}

<<<<<<< HEAD
impl<B> BlockWatcherService<B>
where
	B: BlockStorage + Send + Sync + 'static,
=======
impl<S, H, T> BlockWatcherService<S, H, T>
where
	S: BlockStorage + Send + Sync + 'static,
	H: Fn(BlockType, Network) -> BoxFuture<'static, ProcessedBlock> + Send + Sync + 'static,
	T: Fn(&ProcessedBlock) + Send + Sync + 'static,
>>>>>>> 26581fec
{
	/// Creates a new block watcher service
	///
	/// # Arguments
	/// * `network_service` - Service for network operations
	/// * `block_storage` - Storage implementation for blocks
	/// * `block_handler` - Handler function for processed blocks
	pub async fn new(
<<<<<<< HEAD
		block_storage: Arc<B>,
		block_handler: BlockHandler,
		trigger_handler: TriggerHandler,
		block_tracker: Arc<BlockTracker<B>>,
=======
		block_storage: Arc<S>,
		block_handler: Arc<H>,
		trigger_handler: Arc<T>,
		block_tracker: Arc<BlockTracker<S>>,
>>>>>>> 26581fec
	) -> Result<Self, BlockWatcherError> {
		Ok(BlockWatcherService {
			block_storage,
			block_handler,
			trigger_handler,
			active_watchers: Arc::new(RwLock::new(HashMap::new())),
			block_tracker,
		})
	}

	/// Starts a watcher for a specific network
	///
	/// # Arguments
	/// * `network` - Network configuration to start watching
	pub async fn start_network_watcher<C: BlockChainClient + Send + Clone + 'static>(
		&self,
		network: &Network,
		rpc_client: C,
	) -> Result<(), BlockWatcherError> {
		let mut watchers = self.active_watchers.write().await;

		if watchers.contains_key(&network.slug) {
			info!(
				"Block watcher already running for network: {}",
				network.slug
			);
			return Ok(());
		}

		let mut watcher = NetworkBlockWatcher::new(
			network.clone(),
			self.block_storage.clone(),
			self.block_handler.clone(),
			self.trigger_handler.clone(),
			self.block_tracker.clone(),
		)
		.await?;

		watcher.start(rpc_client).await?;
		watchers.insert(network.slug.clone(), watcher);

		Ok(())
	}

	/// Stops a watcher for a specific network
	///
	/// # Arguments
	/// * `network_slug` - Identifier of the network to stop watching
	pub async fn stop_network_watcher(&self, network_slug: &str) -> Result<(), BlockWatcherError> {
		let mut watchers = self.active_watchers.write().await;

		if let Some(mut watcher) = watchers.remove(network_slug) {
			watcher.stop().await?;
		}

		Ok(())
	}
}

/// Processes new blocks for a network
///
/// # Arguments
/// * `network` - Network configuration
/// * `block_storage` - Storage implementation for blocks
/// * `block_handler` - Handler function for processed blocks
///
/// # Returns
/// * `Result<(), BlockWatcherError>` - Success or error
<<<<<<< HEAD
async fn process_new_blocks<B: BlockStorage, C: BlockChainClient + Send + Clone + 'static>(
	network: &Network,
	rpc_client: &C,
	block_storage: Arc<B>,
	block_handler: BlockHandler,
	trigger_handler: TriggerHandler,
	block_tracker: Arc<BlockTracker<B>>,
=======
async fn process_new_blocks<
	S: BlockStorage,
	C: BlockChainClient + Send + Clone + 'static,
	H: Fn(BlockType, Network) -> BoxFuture<'static, ProcessedBlock> + Send + Sync + 'static,
	T: Fn(&ProcessedBlock) + Send + Sync + 'static,
>(
	network: &Network,
	rpc_client: &C,
	block_storage: Arc<S>,
	block_handler: Arc<H>,
	trigger_handler: Arc<T>,
	block_tracker: Arc<BlockTracker<S>>,
>>>>>>> 26581fec
) -> Result<(), BlockWatcherError> {
	let start_time = std::time::Instant::now();

	let last_processed_block = block_storage
		.get_last_processed_block(&network.slug)
		.await
		.map_err(|e| {
			BlockWatcherError::storage_error(format!("Failed to get last processed block: {}", e))
		})?
		.unwrap_or(0);

	let latest_block = rpc_client.get_latest_block_number().await.map_err(|e| {
		BlockWatcherError::network_error(format!("Failed to get latest block number: {}", e))
	})?;

	let latest_confirmed_block = latest_block.saturating_sub(network.confirmation_blocks);

	let recommended_past_blocks = network.get_recommended_past_blocks();

	let max_past_blocks = network.max_past_blocks.unwrap_or(recommended_past_blocks);

	// Calculate the start block number, using the default if max_past_blocks is not set
	let start_block = std::cmp::max(
		last_processed_block + 1,
		latest_confirmed_block.saturating_sub(max_past_blocks.saturating_sub(1)),
	);

	info!(
		"Network {} ({}) processing blocks:\n\tLast processed block: {}\n\tLatest confirmed \
		 block: {}\n\tStart block: {}{}\n\tConfirmations required: {}\n\tMax past blocks: {}",
		network.name,
		network.slug,
		last_processed_block,
		latest_confirmed_block,
		start_block,
		if start_block > last_processed_block + 1 {
			format!(
				" (skipped {} blocks)",
				start_block - (last_processed_block + 1)
			)
		} else {
			String::new()
		},
		network.confirmation_blocks,
		max_past_blocks
	);

	let mut blocks = Vec::new();
	if last_processed_block == 0 {
		blocks = rpc_client
			.get_blocks(latest_confirmed_block, None)
			.await
			.map_err(|e| {
				BlockWatcherError::network_error(format!(
					"Failed to get block {}: {}",
					latest_confirmed_block, e
				))
			})?;
	} else if last_processed_block < latest_confirmed_block {
		blocks = rpc_client
			.get_blocks(start_block, Some(latest_confirmed_block))
			.await
			.map_err(|e| {
				BlockWatcherError::network_error(format!(
					"Failed to get blocks from {} to {}: {}",
					start_block, latest_confirmed_block, e
				))
			})?;
	}

	// Create channels for our pipeline
<<<<<<< HEAD
	let (mut process_tx, process_rx) = mpsc::channel::<(BlockType, u64)>(blocks.len() * 2);
=======
	let (process_tx, process_rx) = mpsc::channel::<(BlockType, u64)>(blocks.len() * 2);
>>>>>>> 26581fec
	let (trigger_tx, trigger_rx) = mpsc::channel::<ProcessedBlock>(blocks.len() * 2);

	// Stage 1: Block Processing Pipeline
	let process_handle = tokio::spawn({
		let network = network.clone();
		let block_handler = block_handler.clone();
		let mut trigger_tx = trigger_tx.clone();

		async move {
			// Process blocks concurrently, up to 32 at a time
			let mut results = process_rx
				.map(|(block, _)| {
					let network = network.clone();
					let block_handler = block_handler.clone();
					async move { (block_handler)(block, network).await }
				})
<<<<<<< HEAD
				.buffer_unordered(32); // TODO: This is an arbitrary number. Make this configurable
=======
				.buffer_unordered(32);
>>>>>>> 26581fec

			// Process all results and send them to trigger channel
			while let Some(result) = results.next().await {
				trigger_tx.send(result).await.map_err(|e| {
					BlockWatcherError::processing_error(format!(
						"Failed to send processed block: {}",
						e
					))
				})?;
			}

			Ok::<(), BlockWatcherError>(())
		}
	});

<<<<<<< HEAD
	// Stage 2: Trigger Pipeline (maintains order)
=======
	// Stage 2: Trigger Pipeline
>>>>>>> 26581fec
	let trigger_handle = tokio::spawn({
		let trigger_handler = trigger_handler.clone();

		async move {
<<<<<<< HEAD
			use futures::StreamExt;
			let mut trigger_rx = trigger_rx;
			let mut expected_block = None;
			let mut pending_blocks = BTreeMap::new();

			while let Some(processed_block) = trigger_rx.next().await {
				let block_number = processed_block.block_number;

				// Initialize expected_block if this is the first block
				if expected_block.is_none() {
					expected_block = Some(block_number);
				}

				// Store block in pending map if it's not the next expected block
				if Some(block_number) != expected_block {
					pending_blocks.insert(block_number, processed_block);
					continue;
				}

				// Process the current block
				(trigger_handler)(&processed_block);

				// Process any subsequent pending blocks that are now ready
				expected_block = Some(block_number + 1);
				while let Some(expected) = expected_block {
					if let Some(next_block) = pending_blocks.remove(&expected) {
						(trigger_handler)(&next_block);
						expected_block = Some(expected + 1);
=======
			let mut trigger_rx = trigger_rx;
			let mut pending_blocks = BTreeMap::new();
			let mut next_block_number = Some(start_block);

			// Process all incoming blocks
			while let Some(processed_block) = trigger_rx.next().await {
				let block_number = processed_block.block_number;
				pending_blocks.insert(block_number, processed_block);

				// Process blocks in order as long as we have the next expected block
				while let Some(expected) = next_block_number {
					if let Some(block) = pending_blocks.remove(&expected) {
						(trigger_handler)(&block);
						next_block_number = Some(expected + 1);
>>>>>>> 26581fec
					} else {
						break;
					}
				}
			}
<<<<<<< HEAD
=======

			// Process any remaining blocks in order after the channel is closed
			while let Some(min_block) = pending_blocks.keys().next().copied() {
				if let Some(block) = pending_blocks.remove(&min_block) {
					(trigger_handler)(&block);
				}
			}
>>>>>>> 26581fec
			Ok::<(), BlockWatcherError>(())
		}
	});

	// Feed blocks into the pipeline
<<<<<<< HEAD
	for block in &blocks {
		// Record block in tracker
		block_tracker
			.record_block(network, block.number().unwrap_or(0))
			.await;

		// Send block to processing pipeline
		process_tx
			.send((block.clone(), block.number().unwrap_or(0)))
			.await
			.map_err(|e| {
				BlockWatcherError::processing_error(format!(
					"Failed to send block to pipeline: {}",
					e
				))
			})?;
	}
=======
	futures::future::join_all(blocks.iter().map(|block| {
		let network = network.clone();
		let block_tracker = block_tracker.clone();
		let mut process_tx = process_tx.clone();
		async move {
			let block_number = block.number().unwrap_or(0);

			// Record block in tracker
			block_tracker.record_block(&network, block_number).await;

			// Send block to processing pipeline
			process_tx
				.send((block.clone(), block_number))
				.await
				.map_err(|e| {
					BlockWatcherError::processing_error(format!(
						"Failed to send block to pipeline: {}",
						e
					))
				})
		}
	}))
	.await
	.into_iter()
	.collect::<Result<Vec<_>, _>>()?;

	// Drop the sender after all blocks are sent
	drop(process_tx);
	drop(trigger_tx);

	// Wait for both pipeline stages to complete
	let (process_result, trigger_result) = tokio::join!(process_handle, trigger_handle);
	process_result.map_err(|e| BlockWatcherError::processing_error(e.to_string()))??;
	trigger_result.map_err(|e| BlockWatcherError::processing_error(e.to_string()))??;
>>>>>>> 26581fec

	// Drop the sender after all blocks are sent
	drop(process_tx);
	drop(trigger_tx);

	// Wait for both pipeline stages to complete
	let (process_result, trigger_result) = tokio::join!(process_handle, trigger_handle);
	process_result.map_err(|e| BlockWatcherError::processing_error(e.to_string()))??;
	trigger_result.map_err(|e| BlockWatcherError::processing_error(e.to_string()))??;

	if network.store_blocks.unwrap_or(false) {
		// Delete old blocks before saving new ones
		block_storage
			.delete_blocks(&network.slug)
			.await
			.map_err(|e| {
				BlockWatcherError::storage_error(format!("Failed to delete old blocks: {}", e))
			})?;

		block_storage
			.save_blocks(&network.slug, &blocks)
			.await
			.map_err(|e| {
				BlockWatcherError::storage_error(format!("Failed to save blocks: {}", e))
			})?;
	}
	// Update the last processed block
	block_storage
		.save_last_processed_block(&network.slug, latest_confirmed_block)
		.await
		.map_err(|e| {
			BlockWatcherError::storage_error(format!("Failed to save last processed block: {}", e))
		})?;

<<<<<<< HEAD
	let duration = start_time.elapsed();
	info!(
		"Network {} ({}) processed {} blocks in {:.2?}",
		network.name,
		network.slug,
		blocks.len(),
		duration
=======
	info!(
		"Network {} ({}) processed {} blocks in {}ms",
		network.name,
		network.slug,
		blocks.len(),
		start_time.elapsed().as_millis()
>>>>>>> 26581fec
	);

	Ok(())
}<|MERGE_RESOLUTION|>--- conflicted
+++ resolved
@@ -20,28 +20,15 @@
 	},
 };
 
-<<<<<<< HEAD
-type BlockHandler =
-	Arc<dyn Fn(BlockType, Network) -> BoxFuture<'static, ProcessedBlock> + Send + Sync>;
-type TriggerHandler = Arc<dyn Fn(&ProcessedBlock) + Send + Sync>;
-
-=======
->>>>>>> 26581fec
 /// Watcher implementation for a single network
 ///
 /// Manages block watching and processing for a specific blockchain network,
 /// including scheduling and block handling.
 pub struct NetworkBlockWatcher<S, H, T> {
 	network: Network,
-<<<<<<< HEAD
-	block_storage: Arc<B>,
-	block_handler: BlockHandler,
-	trigger_handler: TriggerHandler,
-=======
 	block_storage: Arc<S>,
 	block_handler: Arc<H>,
 	trigger_handler: Arc<T>,
->>>>>>> 26581fec
 	scheduler: JobScheduler,
 	block_tracker: Arc<BlockTracker<S>>,
 }
@@ -53,24 +40,12 @@
 ///
 /// Coordinates block watching across multiple networks, managing individual
 /// watchers and their lifecycles.
-<<<<<<< HEAD
-pub struct BlockWatcherService<B>
-where
-	B: BlockStorage + Send + Sync + 'static,
-{
-	block_storage: Arc<B>,
-	block_handler: BlockHandler,
-	trigger_handler: TriggerHandler,
-	active_watchers: Arc<RwLock<HashMap<String, NetworkBlockWatcher<B>>>>,
-	block_tracker: Arc<BlockTracker<B>>,
-=======
 pub struct BlockWatcherService<S, H, T> {
 	block_storage: Arc<S>,
 	block_handler: Arc<H>,
 	trigger_handler: Arc<T>,
 	active_watchers: Arc<RwLock<BlockWatchersMap<S, H, T>>>,
 	block_tracker: Arc<BlockTracker<S>>,
->>>>>>> 26581fec
 }
 
 impl<S, H, T> NetworkBlockWatcher<S, H, T>
@@ -90,17 +65,10 @@
 	/// * `Result<Self, BlockWatcherError>` - New watcher instance or error
 	pub async fn new(
 		network: Network,
-<<<<<<< HEAD
-		block_storage: Arc<B>,
-		block_handler: BlockHandler,
-		trigger_handler: TriggerHandler,
-		block_tracker: Arc<BlockTracker<B>>,
-=======
 		block_storage: Arc<S>,
 		block_handler: Arc<H>,
 		trigger_handler: Arc<T>,
 		block_tracker: Arc<BlockTracker<S>>,
->>>>>>> 26581fec
 	) -> Result<Self, BlockWatcherError> {
 		let scheduler = JobScheduler::new().await.map_err(|e| {
 			BlockWatcherError::scheduler_error(format!("Failed to create scheduler: {}", e))
@@ -186,17 +154,11 @@
 	}
 }
 
-<<<<<<< HEAD
-impl<B> BlockWatcherService<B>
-where
-	B: BlockStorage + Send + Sync + 'static,
-=======
 impl<S, H, T> BlockWatcherService<S, H, T>
 where
 	S: BlockStorage + Send + Sync + 'static,
 	H: Fn(BlockType, Network) -> BoxFuture<'static, ProcessedBlock> + Send + Sync + 'static,
 	T: Fn(&ProcessedBlock) + Send + Sync + 'static,
->>>>>>> 26581fec
 {
 	/// Creates a new block watcher service
 	///
@@ -205,17 +167,10 @@
 	/// * `block_storage` - Storage implementation for blocks
 	/// * `block_handler` - Handler function for processed blocks
 	pub async fn new(
-<<<<<<< HEAD
-		block_storage: Arc<B>,
-		block_handler: BlockHandler,
-		trigger_handler: TriggerHandler,
-		block_tracker: Arc<BlockTracker<B>>,
-=======
 		block_storage: Arc<S>,
 		block_handler: Arc<H>,
 		trigger_handler: Arc<T>,
 		block_tracker: Arc<BlockTracker<S>>,
->>>>>>> 26581fec
 	) -> Result<Self, BlockWatcherError> {
 		Ok(BlockWatcherService {
 			block_storage,
@@ -284,15 +239,6 @@
 ///
 /// # Returns
 /// * `Result<(), BlockWatcherError>` - Success or error
-<<<<<<< HEAD
-async fn process_new_blocks<B: BlockStorage, C: BlockChainClient + Send + Clone + 'static>(
-	network: &Network,
-	rpc_client: &C,
-	block_storage: Arc<B>,
-	block_handler: BlockHandler,
-	trigger_handler: TriggerHandler,
-	block_tracker: Arc<BlockTracker<B>>,
-=======
 async fn process_new_blocks<
 	S: BlockStorage,
 	C: BlockChainClient + Send + Clone + 'static,
@@ -305,7 +251,6 @@
 	block_handler: Arc<H>,
 	trigger_handler: Arc<T>,
 	block_tracker: Arc<BlockTracker<S>>,
->>>>>>> 26581fec
 ) -> Result<(), BlockWatcherError> {
 	let start_time = std::time::Instant::now();
 
@@ -377,11 +322,7 @@
 	}
 
 	// Create channels for our pipeline
-<<<<<<< HEAD
-	let (mut process_tx, process_rx) = mpsc::channel::<(BlockType, u64)>(blocks.len() * 2);
-=======
 	let (process_tx, process_rx) = mpsc::channel::<(BlockType, u64)>(blocks.len() * 2);
->>>>>>> 26581fec
 	let (trigger_tx, trigger_rx) = mpsc::channel::<ProcessedBlock>(blocks.len() * 2);
 
 	// Stage 1: Block Processing Pipeline
@@ -398,11 +339,7 @@
 					let block_handler = block_handler.clone();
 					async move { (block_handler)(block, network).await }
 				})
-<<<<<<< HEAD
-				.buffer_unordered(32); // TODO: This is an arbitrary number. Make this configurable
-=======
 				.buffer_unordered(32);
->>>>>>> 26581fec
 
 			// Process all results and send them to trigger channel
 			while let Some(result) = results.next().await {
@@ -418,45 +355,11 @@
 		}
 	});
 
-<<<<<<< HEAD
-	// Stage 2: Trigger Pipeline (maintains order)
-=======
 	// Stage 2: Trigger Pipeline
->>>>>>> 26581fec
 	let trigger_handle = tokio::spawn({
 		let trigger_handler = trigger_handler.clone();
 
 		async move {
-<<<<<<< HEAD
-			use futures::StreamExt;
-			let mut trigger_rx = trigger_rx;
-			let mut expected_block = None;
-			let mut pending_blocks = BTreeMap::new();
-
-			while let Some(processed_block) = trigger_rx.next().await {
-				let block_number = processed_block.block_number;
-
-				// Initialize expected_block if this is the first block
-				if expected_block.is_none() {
-					expected_block = Some(block_number);
-				}
-
-				// Store block in pending map if it's not the next expected block
-				if Some(block_number) != expected_block {
-					pending_blocks.insert(block_number, processed_block);
-					continue;
-				}
-
-				// Process the current block
-				(trigger_handler)(&processed_block);
-
-				// Process any subsequent pending blocks that are now ready
-				expected_block = Some(block_number + 1);
-				while let Some(expected) = expected_block {
-					if let Some(next_block) = pending_blocks.remove(&expected) {
-						(trigger_handler)(&next_block);
-						expected_block = Some(expected + 1);
-=======
 			let mut trigger_rx = trigger_rx;
 			let mut pending_blocks = BTreeMap::new();
 			let mut next_block_number = Some(start_block);
@@ -471,14 +374,11 @@
 					if let Some(block) = pending_blocks.remove(&expected) {
 						(trigger_handler)(&block);
 						next_block_number = Some(expected + 1);
->>>>>>> 26581fec
 					} else {
 						break;
 					}
 				}
 			}
-<<<<<<< HEAD
-=======
 
 			// Process any remaining blocks in order after the channel is closed
 			while let Some(min_block) = pending_blocks.keys().next().copied() {
@@ -486,31 +386,11 @@
 					(trigger_handler)(&block);
 				}
 			}
->>>>>>> 26581fec
 			Ok::<(), BlockWatcherError>(())
 		}
 	});
 
 	// Feed blocks into the pipeline
-<<<<<<< HEAD
-	for block in &blocks {
-		// Record block in tracker
-		block_tracker
-			.record_block(network, block.number().unwrap_or(0))
-			.await;
-
-		// Send block to processing pipeline
-		process_tx
-			.send((block.clone(), block.number().unwrap_or(0)))
-			.await
-			.map_err(|e| {
-				BlockWatcherError::processing_error(format!(
-					"Failed to send block to pipeline: {}",
-					e
-				))
-			})?;
-	}
-=======
 	futures::future::join_all(blocks.iter().map(|block| {
 		let network = network.clone();
 		let block_tracker = block_tracker.clone();
@@ -545,7 +425,6 @@
 	let (process_result, trigger_result) = tokio::join!(process_handle, trigger_handle);
 	process_result.map_err(|e| BlockWatcherError::processing_error(e.to_string()))??;
 	trigger_result.map_err(|e| BlockWatcherError::processing_error(e.to_string()))??;
->>>>>>> 26581fec
 
 	// Drop the sender after all blocks are sent
 	drop(process_tx);
@@ -580,22 +459,12 @@
 			BlockWatcherError::storage_error(format!("Failed to save last processed block: {}", e))
 		})?;
 
-<<<<<<< HEAD
-	let duration = start_time.elapsed();
-	info!(
-		"Network {} ({}) processed {} blocks in {:.2?}",
-		network.name,
-		network.slug,
-		blocks.len(),
-		duration
-=======
 	info!(
 		"Network {} ({}) processed {} blocks in {}ms",
 		network.name,
 		network.slug,
 		blocks.len(),
 		start_time.elapsed().as_millis()
->>>>>>> 26581fec
 	);
 
 	Ok(())
