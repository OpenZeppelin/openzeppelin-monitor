//! EVM-compatible blockchain client implementation.
//!
//! This module provides functionality to interact with Ethereum and other EVM-compatible
//! blockchains, supporting operations like block retrieval, transaction receipt lookup,
//! and log filtering.

use std::marker::PhantomData;

use anyhow::Context;
use async_trait::async_trait;
use futures;
use serde_json::json;

use crate::{
	models::{BlockType, EVMBlock, EVMReceiptLog, EVMTransactionReceipt, Network},
	services::{
		blockchain::{
			client::BlockChainClient,
			transports::{AlloyTransportClient, BlockchainTransport},
			BlockChainError, BlockFilterFactory,
		},
		filter::{evm_helpers::string_to_h256, EVMBlockFilter},
	},
};

/// Client implementation for Ethereum Virtual Machine (EVM) compatible blockchains
///
/// Provides high-level access to EVM blockchain data and operations through Alloy
/// transport layer.
#[derive(Clone)]
pub struct EvmClient<T: Send + Sync + Clone> {
	/// The underlying Alloy transport client for RPC communication
	alloy_client: T,
}

impl<T: Send + Sync + Clone> EvmClient<T> {
	/// Creates a new EVM client instance with a specific transport client
	pub fn new_with_transport(alloy_client: T) -> Self {
		Self { alloy_client }
	}
}

impl EvmClient<AlloyTransportClient> {
	/// Creates a new EVM client instance
	///
	/// # Arguments
	/// * `network` - Network configuration containing RPC endpoints and chain details
	///
	/// # Returns
	/// * `Result<Self, BlockChainError>` - New client instance or connection error
	pub async fn new(network: &Network) -> Result<Self, BlockChainError> {
		let alloy_client = AlloyTransportClient::new(network).await?;
		Ok(Self::new_with_transport(alloy_client))
	}
}

impl<T: Send + Sync + Clone + BlockchainTransport> BlockFilterFactory<Self> for EvmClient<T> {
	type Filter = EVMBlockFilter<Self>;
	fn filter() -> Self::Filter {
		EVMBlockFilter {
			_client: PhantomData,
		}
	}
}

/// Extended functionality specific to EVM-compatible blockchains
#[async_trait]
pub trait EvmClientTrait {
	/// Retrieves a transaction receipt by its hash
	///
	/// # Arguments
	/// * `transaction_hash` - The hash of the transaction to look up
	///
	/// # Returns
	/// * `Result<TransactionReceipt, anyhow::Error>` - Transaction receipt or error
	async fn get_transaction_receipt(
		&self,
		transaction_hash: String,
<<<<<<< HEAD
	) -> Result<web3::types::TransactionReceipt, anyhow::Error>;
=======
	) -> Result<EVMTransactionReceipt, BlockChainError>;
>>>>>>> c3d222cc

	/// Retrieves logs for a range of blocks
	///
	/// # Arguments
	/// * `from_block` - Starting block number
	/// * `to_block` - Ending block number
	///
	/// # Returns
	/// * `Result<Vec<Log>, anyhow::Error>` - Collection of matching logs or error
	async fn get_logs_for_blocks(
		&self,
		from_block: u64,
		to_block: u64,
<<<<<<< HEAD
	) -> Result<Vec<web3::types::Log>, anyhow::Error>;
=======
	) -> Result<Vec<EVMReceiptLog>, BlockChainError>;
>>>>>>> c3d222cc
}

#[async_trait]
impl<T: Send + Sync + Clone + BlockchainTransport> EvmClientTrait for EvmClient<T> {
	/// Retrieves a transaction receipt by hash with proper error handling
	///
	/// # Errors
	/// - Returns `BlockChainError::InternalError` if the hash format is invalid
	/// - Returns `BlockChainError::RequestError` if the receipt is not found
	async fn get_transaction_receipt(
		&self,
		transaction_hash: String,
<<<<<<< HEAD
	) -> Result<web3::types::TransactionReceipt, anyhow::Error> {
		let hash = string_to_h256(&transaction_hash)
			.map_err(|e| anyhow::anyhow!("Invalid transaction hash: {}", e))?;
=======
	) -> Result<EVMTransactionReceipt, BlockChainError> {
		let hash = string_to_h256(&transaction_hash).map_err(|e| {
			BlockChainError::internal_error(format!(
				"Invalid transaction hash ({}): {}",
				transaction_hash, e
			))
		})?;
>>>>>>> c3d222cc

		let params = json!([format!("0x{:x}", hash)])
			.as_array()
			.with_context(|| "Failed to create JSON-RPC params array")?
			.to_vec();

		let response = self
			.alloy_client
			.send_raw_request(
				"eth_getTransactionReceipt",
				Some(serde_json::Value::Array(params)),
			)
			.await
			.with_context(|| format!("Failed to get transaction receipt: {}", transaction_hash))?;

		// Extract the "result" field from the JSON-RPC response
		let receipt_data = response
			.get("result")
			.with_context(|| "Missing 'result' field")?;

		// Handle null response case
		if receipt_data.is_null() {
			return Err(anyhow::anyhow!("Transaction receipt not found"));
		}

		Ok(serde_json::from_value(receipt_data.clone())
			.with_context(|| "Failed to parse transaction receipt")?)
	}

	/// Retrieves logs within the specified block range
<<<<<<< HEAD
	///
	/// Uses Web3's filter builder to construct the log filter query
	///
	/// # Arguments
	/// * `from_block` - Starting block number
	/// * `to_block` - Ending block number
	///
	/// # Returns
	/// * `Result<Vec<web3::types::Log>, anyhow::Error>` - Collection of matching logs or error
	///
	/// # Errors
	/// - Returns `BlockChainError::InternalError` if the JSON-RPC params array is invalid
	/// - Returns `BlockChainError::RequestError` if the logs are not found
=======
>>>>>>> c3d222cc
	async fn get_logs_for_blocks(
		&self,
		from_block: u64,
		to_block: u64,
<<<<<<< HEAD
	) -> Result<Vec<web3::types::Log>, anyhow::Error> {
=======
	) -> Result<Vec<EVMReceiptLog>, BlockChainError> {
>>>>>>> c3d222cc
		// Convert parameters to JSON-RPC format
		let params = json!([{
			"fromBlock": format!("0x{:x}", from_block),
			"toBlock": format!("0x{:x}", to_block)
		}])
		.as_array()
		.with_context(|| "Failed to create JSON-RPC params array")?
		.to_vec();

		let response = self
			.alloy_client
			.send_raw_request("eth_getLogs", Some(params))
			.await
			.with_context(|| {
				format!(
					"Failed to get logs for blocks: {} - {}",
					from_block, to_block
				)
			})?;

		// Extract the "result" field from the JSON-RPC response
		let logs_data = response
			.get("result")
			.with_context(|| "Missing 'result' field")?;

		// Parse the response into the expected type
		Ok(serde_json::from_value(logs_data.clone()).with_context(|| "Failed to parse logs")?)
	}
}

#[async_trait]
impl<T: Send + Sync + Clone + BlockchainTransport> BlockChainClient for EvmClient<T> {
	/// Retrieves the latest block number with retry functionality
	async fn get_latest_block_number(&self) -> Result<u64, anyhow::Error> {
		let response = self
			.alloy_client
			.send_raw_request::<serde_json::Value>("eth_blockNumber", None)
			.await
			.with_context(|| "Failed to get latest block number")?;

		// Extract the "result" field from the JSON-RPC response
		let hex_str = response
			.get("result")
			.and_then(|v| v.as_str())
			.ok_or_else(|| anyhow::anyhow!("Missing 'result' field"))?;

		// Parse hex string to u64
<<<<<<< HEAD
		u64::from_str_radix(hex_str.trim_start_matches("0x"), 16)
			.map_err(|e| anyhow::anyhow!("Failed to parse block number: {}", e))
=======
		let block_number =
			u64::from_str_radix(hex_str.trim_start_matches("0x"), 16).map_err(|e| {
				BlockChainError::request_error(format!("Failed to parse block number: {}", e))
			})?;

		Ok(block_number)
>>>>>>> c3d222cc
	}

	/// Retrieves blocks within the specified range with retry functionality
	///
	/// # Note
	/// If end_block is None, only the start_block will be retrieved
	async fn get_blocks(
		&self,
		start_block: u64,
		end_block: Option<u64>,
<<<<<<< HEAD
	) -> Result<Vec<BlockType>, anyhow::Error> {
		let block_futures: Vec<_> = (start_block..=end_block.unwrap_or(start_block))
			.map(|block_number| {
				let params = json!([
					format!("0x{:x}", block_number),
					true // include full transaction objects
				]);
				let client = self.web3_client.clone();

				async move {
					let response = client
						.send_raw_request("eth_getBlockByNumber", Some(params))
						.await
						.with_context(|| format!("Failed to get block: {}", block_number))?;

					let block_data = response
						.get("result")
						.ok_or_else(|| anyhow::anyhow!("Missing 'result' field"))?;

					if block_data.is_null() {
						return Err(anyhow::anyhow!("Block not found"));
					}

					let block: web3::types::Block<web3::types::Transaction> =
						serde_json::from_value(block_data.clone())
							.map_err(|e| anyhow::anyhow!("Failed to parse block: {}", e))?;

					Ok(BlockType::EVM(Box::new(EVMBlock::from(block))))
				}
			})
			.collect();

		futures::future::join_all(block_futures)
			.await
			.into_iter()
			.collect::<Result<Vec<_>, _>>()
=======
	) -> Result<Vec<BlockType>, BlockChainError> {
		let mut blocks = Vec::new();
		for block_number in start_block..=end_block.unwrap_or(start_block) {
			// Create the params array directly
			let params = json!([
				format!("0x{:x}", block_number),
				true // include full transaction objects
			]);

			let response = self
				.alloy_client
				.send_raw_request("eth_getBlockByNumber", Some(params))
				.await?;

			// Extract the "result" field from the JSON-RPC response
			let block_data = response.get("result").ok_or_else(|| {
				BlockChainError::request_error("Missing 'result' field".to_string())
			})?;

			if block_data.is_null() {
				return Err(BlockChainError::block_not_found(block_number));
			}

			let block: EVMBlock = serde_json::from_value(block_data.clone()).map_err(|e| {
				BlockChainError::request_error(format!("Failed to parse block: {}", e))
			})?;

			blocks.push(BlockType::EVM(Box::new(block)));
		}
		Ok(blocks)
>>>>>>> c3d222cc
	}
}<|MERGE_RESOLUTION|>--- conflicted
+++ resolved
@@ -76,11 +76,7 @@
 	async fn get_transaction_receipt(
 		&self,
 		transaction_hash: String,
-<<<<<<< HEAD
-	) -> Result<web3::types::TransactionReceipt, anyhow::Error>;
-=======
-	) -> Result<EVMTransactionReceipt, BlockChainError>;
->>>>>>> c3d222cc
+	) -> Result<EVMTransactionReceipt, anyhow::Error>;
 
 	/// Retrieves logs for a range of blocks
 	///
@@ -94,11 +90,7 @@
 		&self,
 		from_block: u64,
 		to_block: u64,
-<<<<<<< HEAD
-	) -> Result<Vec<web3::types::Log>, anyhow::Error>;
-=======
-	) -> Result<Vec<EVMReceiptLog>, BlockChainError>;
->>>>>>> c3d222cc
+	) -> Result<Vec<EVMReceiptLog>, anyhow::Error>;
 }
 
 #[async_trait]
@@ -111,19 +103,9 @@
 	async fn get_transaction_receipt(
 		&self,
 		transaction_hash: String,
-<<<<<<< HEAD
-	) -> Result<web3::types::TransactionReceipt, anyhow::Error> {
+	) -> Result<EVMTransactionReceipt, anyhow::Error> {
 		let hash = string_to_h256(&transaction_hash)
 			.map_err(|e| anyhow::anyhow!("Invalid transaction hash: {}", e))?;
-=======
-	) -> Result<EVMTransactionReceipt, BlockChainError> {
-		let hash = string_to_h256(&transaction_hash).map_err(|e| {
-			BlockChainError::internal_error(format!(
-				"Invalid transaction hash ({}): {}",
-				transaction_hash, e
-			))
-		})?;
->>>>>>> c3d222cc
 
 		let params = json!([format!("0x{:x}", hash)])
 			.as_array()
@@ -154,31 +136,22 @@
 	}
 
 	/// Retrieves logs within the specified block range
-<<<<<<< HEAD
-	///
-	/// Uses Web3's filter builder to construct the log filter query
 	///
 	/// # Arguments
 	/// * `from_block` - Starting block number
 	/// * `to_block` - Ending block number
 	///
 	/// # Returns
-	/// * `Result<Vec<web3::types::Log>, anyhow::Error>` - Collection of matching logs or error
+	/// * `Result<Vec<EVMReceiptLog>, anyhow::Error>` - Collection of matching logs or error
 	///
 	/// # Errors
 	/// - Returns `BlockChainError::InternalError` if the JSON-RPC params array is invalid
 	/// - Returns `BlockChainError::RequestError` if the logs are not found
-=======
->>>>>>> c3d222cc
 	async fn get_logs_for_blocks(
 		&self,
 		from_block: u64,
 		to_block: u64,
-<<<<<<< HEAD
-	) -> Result<Vec<web3::types::Log>, anyhow::Error> {
-=======
-	) -> Result<Vec<EVMReceiptLog>, BlockChainError> {
->>>>>>> c3d222cc
+	) -> Result<Vec<EVMReceiptLog>, anyhow::Error> {
 		// Convert parameters to JSON-RPC format
 		let params = json!([{
 			"fromBlock": format!("0x{:x}", from_block),
@@ -226,17 +199,8 @@
 			.ok_or_else(|| anyhow::anyhow!("Missing 'result' field"))?;
 
 		// Parse hex string to u64
-<<<<<<< HEAD
 		u64::from_str_radix(hex_str.trim_start_matches("0x"), 16)
 			.map_err(|e| anyhow::anyhow!("Failed to parse block number: {}", e))
-=======
-		let block_number =
-			u64::from_str_radix(hex_str.trim_start_matches("0x"), 16).map_err(|e| {
-				BlockChainError::request_error(format!("Failed to parse block number: {}", e))
-			})?;
-
-		Ok(block_number)
->>>>>>> c3d222cc
 	}
 
 	/// Retrieves blocks within the specified range with retry functionality
@@ -247,7 +211,6 @@
 		&self,
 		start_block: u64,
 		end_block: Option<u64>,
-<<<<<<< HEAD
 	) -> Result<Vec<BlockType>, anyhow::Error> {
 		let block_futures: Vec<_> = (start_block..=end_block.unwrap_or(start_block))
 			.map(|block_number| {
@@ -255,7 +218,7 @@
 					format!("0x{:x}", block_number),
 					true // include full transaction objects
 				]);
-				let client = self.web3_client.clone();
+				let client = self.alloy_client.clone();
 
 				async move {
 					let response = client
@@ -271,11 +234,10 @@
 						return Err(anyhow::anyhow!("Block not found"));
 					}
 
-					let block: web3::types::Block<web3::types::Transaction> =
-						serde_json::from_value(block_data.clone())
-							.map_err(|e| anyhow::anyhow!("Failed to parse block: {}", e))?;
-
-					Ok(BlockType::EVM(Box::new(EVMBlock::from(block))))
+					let block: EVMBlock = serde_json::from_value(block_data.clone())
+						.map_err(|e| anyhow::anyhow!("Failed to parse block: {}", e))?;
+
+					Ok(BlockType::EVM(Box::new(block)))
 				}
 			})
 			.collect();
@@ -284,37 +246,5 @@
 			.await
 			.into_iter()
 			.collect::<Result<Vec<_>, _>>()
-=======
-	) -> Result<Vec<BlockType>, BlockChainError> {
-		let mut blocks = Vec::new();
-		for block_number in start_block..=end_block.unwrap_or(start_block) {
-			// Create the params array directly
-			let params = json!([
-				format!("0x{:x}", block_number),
-				true // include full transaction objects
-			]);
-
-			let response = self
-				.alloy_client
-				.send_raw_request("eth_getBlockByNumber", Some(params))
-				.await?;
-
-			// Extract the "result" field from the JSON-RPC response
-			let block_data = response.get("result").ok_or_else(|| {
-				BlockChainError::request_error("Missing 'result' field".to_string())
-			})?;
-
-			if block_data.is_null() {
-				return Err(BlockChainError::block_not_found(block_number));
-			}
-
-			let block: EVMBlock = serde_json::from_value(block_data.clone()).map_err(|e| {
-				BlockChainError::request_error(format!("Failed to parse block: {}", e))
-			})?;
-
-			blocks.push(BlockType::EVM(Box::new(block)));
-		}
-		Ok(blocks)
->>>>>>> c3d222cc
 	}
 }