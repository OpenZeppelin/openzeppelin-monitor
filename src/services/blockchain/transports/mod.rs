//! Network transport implementations for blockchain clients.
//!
//! Provides concrete implementations for different blockchain network protocols:
//!
//! - Generic HTTP transport for all chains

mod evm {
	pub mod http;
}
mod stellar {
	pub mod http;
}
mod midnight {
	pub mod ws;
}

mod http {
	pub mod endpoint_manager;
	pub mod transport;
}

<<<<<<< HEAD
mod ws {
	pub mod config;
	pub mod connection;
	pub mod endpoint_manager;
	pub mod transport;
}

pub use http::{
	endpoint_manager::EndpointManager as HttpEndpointManager, transport::HttpTransportClient,
};
pub use ws::{
	config::WsConfig, endpoint_manager::EndpointManager as WsEndpointManager,
	transport::WsTransportClient,
};

=======
mod endpoint_manager;
mod error;
mod http;

pub use endpoint_manager::EndpointManager;
pub use error::TransportError;
>>>>>>> 0e04cfb5
pub use evm::http::EVMTransportClient;
pub use midnight::ws::MidnightTransportClient as MidnightWsTransportClient;
pub use stellar::http::StellarTransportClient;

use reqwest_middleware::ClientWithMiddleware;
use reqwest_retry::{
	default_on_request_failure, default_on_request_success, policies::ExponentialBackoff,
	Retryable, RetryableStrategy,
};
use serde::Serialize;
use serde_json::{json, Value};

/// HTTP status codes that trigger RPC endpoint rotation
/// - 429: Too Many Requests - indicates rate limiting from the current endpoint
pub const ROTATE_ON_ERROR_CODES: [u16; 1] = [429];

/// Base trait for all blockchain transport clients
#[async_trait::async_trait]
pub trait BlockchainTransport: Send + Sync {
	/// Get the current URL being used by the transport
	async fn get_current_url(&self) -> String;

	/// Send a raw request to the blockchain
	async fn send_raw_request<P>(
		&self,
		method: &str,
		params: Option<P>,
	) -> Result<Value, TransportError>
	where
		P: Into<Value> + Send + Clone + Serialize;

	/// Customizes the request for specific blockchain requirements
	async fn customize_request<P>(&self, method: &str, params: Option<P>) -> Value
	where
		P: Into<Value> + Send + Clone + Serialize,
	{
		// Default implementation for JSON-RPC
		json!({
			"jsonrpc": "2.0",
			"id": 1,
			"method": method,
			"params": params.map(|p| p.into())
		})
	}

	/// Sets the retry policy for the transport
	fn set_retry_policy(
		&mut self,
		retry_policy: ExponentialBackoff,
		retry_strategy: Option<TransientErrorRetryStrategy>,
	) -> Result<(), anyhow::Error>;

	/// Update endpoint manager with a new client
	fn update_endpoint_manager_client(
		&mut self,
		client: ClientWithMiddleware,
	) -> Result<(), anyhow::Error>;
}

/// Extension trait for transports that support URL rotation
#[async_trait::async_trait]
pub trait RotatingTransport: BlockchainTransport {
	/// Attempts to establish a connection with a new URL
	async fn try_connect(&self, url: &str) -> Result<(), anyhow::Error>;

	/// Updates the client with a new URL
	async fn update_client(&self, url: &str) -> Result<(), anyhow::Error>;
}

/// A default retry strategy that retries on requests based on the status code
/// This can be used to customise the retry strategy
pub struct TransientErrorRetryStrategy;
impl RetryableStrategy for TransientErrorRetryStrategy {
	fn handle(
		&self,
		res: &Result<reqwest::Response, reqwest_middleware::Error>,
	) -> Option<Retryable> {
		match res {
			Ok(success) => default_on_request_success(success),
			Err(error) => default_on_request_failure(error),
		}
	}
}<|MERGE_RESOLUTION|>--- conflicted
+++ resolved
@@ -19,13 +19,14 @@
 	pub mod transport;
 }
 
-<<<<<<< HEAD
 mod ws {
 	pub mod config;
 	pub mod connection;
 	pub mod endpoint_manager;
 	pub mod transport;
 }
+
+mod error;
 
 pub use http::{
 	endpoint_manager::EndpointManager as HttpEndpointManager, transport::HttpTransportClient,
@@ -35,14 +36,7 @@
 	transport::WsTransportClient,
 };
 
-=======
-mod endpoint_manager;
-mod error;
-mod http;
-
-pub use endpoint_manager::EndpointManager;
 pub use error::TransportError;
->>>>>>> 0e04cfb5
 pub use evm::http::EVMTransportClient;
 pub use midnight::ws::MidnightTransportClient as MidnightWsTransportClient;
 pub use stellar::http::StellarTransportClient;
