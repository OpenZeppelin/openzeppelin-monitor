//! Stellar RPC transport implementation for blockchain interactions.
//!
//! This module provides a client implementation for interacting with Stellar Core nodes
//! via JSON-RPC, supporting connection management and raw request functionality.

<<<<<<< HEAD
use std::collections::HashMap;

use crate::{models::Network, services::blockchain::BlockChainError};
=======
use crate::{
	models::Network,
	services::blockchain::{
		transports::{BlockchainTransport, EndpointManager, RotatingTransport},
		BlockChainError,
	},
};
>>>>>>> 454a630c

use async_trait::async_trait;
use reqwest_retry::policies::ExponentialBackoff;
use serde::Serialize;
use serde_json::Value;
use std::sync::Arc;
use stellar_rpc_client::Client as StellarHttpClient;
use tokio::sync::RwLock;

/// A client for interacting with Stellar Core RPC endpoints
#[derive(Clone, Debug)]
pub struct StellarTransportClient {
	/// The underlying HTTP client for Stellar RPC requests
	pub client: Arc<RwLock<StellarHttpClient>>,
	/// Manages RPC endpoint rotation and request handling
	endpoint_manager: EndpointManager,
	/// The retry policy for the transport
	retry_policy: ExponentialBackoff,
}

impl StellarTransportClient {
	/// Creates a new Stellar transport client by attempting to connect to available endpoints
	///
	/// # Arguments
	/// * `network` - Network configuration containing RPC URLs
	///
	/// # Returns
	/// * `Result<Self, BlockChainError>` - A new client instance or connection error
	pub async fn new(network: &Network) -> Result<Self, BlockChainError> {
		let mut stellar_urls: Vec<_> = network
			.rpc_urls
			.iter()
			.filter(|rpc_url| rpc_url.type_ == "rpc" && rpc_url.weight > 0)
			.collect();

		stellar_urls.sort_by(|a, b| b.weight.cmp(&a.weight));

		// Default retry policy for Stellar transport
		let retry_policy = ExponentialBackoff::builder().build_with_max_retries(2);

		for rpc_url in stellar_urls.iter() {
			match StellarHttpClient::new(rpc_url.url.as_str()) {
				Ok(client) => match client.get_network().await {
					Ok(_) => {
						let fallback_urls: Vec<String> = stellar_urls
							.iter()
							.filter(|url| url.url != rpc_url.url)
							.map(|url| url.url.clone())
							.collect();

						return Ok(Self {
							client: Arc::new(RwLock::new(client)),
							endpoint_manager: EndpointManager::new(
								rpc_url.url.as_ref(),
								fallback_urls,
							),
							retry_policy,
						});
					}
					Err(_) => continue,
				},
				Err(_) => continue,
			}
		}

		Err(BlockChainError::connection_error(
			"All Stellar RPC URLs failed to connect".to_string(),
			Some(HashMap::from([(
				"network".to_string(),
				network.name.clone(),
			)])),
			Some("new"),
		))
	}
}

#[async_trait]
impl BlockchainTransport for StellarTransportClient {
	/// Gets the current active URL
	///
	/// # Returns
	/// * `String` - The current active URL
	async fn get_current_url(&self) -> String {
		self.endpoint_manager.active_url.read().await.clone()
	}

	/// Sends a raw JSON-RPC request to the Stellar Core endpoint
	///
	/// # Arguments
	/// * `method` - The JSON-RPC method to call
	/// * `params` - Parameters to pass to the method
	///
	/// # Returns
	/// * `Result<Value, BlockChainError>` - JSON response or error
	async fn send_raw_request<P>(
		&self,
		method: &str,
		params: Option<P>,
	) -> Result<Value, BlockChainError>
	where
		P: Into<Value> + Send + Clone + Serialize,
	{
		self.endpoint_manager
			.send_raw_request(self, method, params)
			.await
<<<<<<< HEAD
			.map_err(|e| {
				BlockChainError::connection_error(
					e.to_string(),
					Some(HashMap::from([("method".to_string(), method.to_string())])),
					Some("send_raw_request"),
				)
			})?;

		let json: Value = response.json().await.map_err(|e| {
			BlockChainError::connection_error(
				e.to_string(),
				Some(HashMap::from([("method".to_string(), method.to_string())])),
				Some("send_raw_request"),
			)
		})?;
=======
	}

	/// Gets the retry policy for the transport
	///
	/// # Returns
	/// * `Result<ExponentialBackoff, BlockChainError>` - The retry policy
	fn get_retry_policy(&self) -> Result<ExponentialBackoff, BlockChainError> {
		Ok(self.retry_policy)
	}

	/// Sets the retry policy for the transport
	///
	/// # Arguments
	/// * `retry_policy` - The retry policy to set
	///
	/// # Returns
	/// * `Result<(), BlockChainError>` - The result of setting the retry policy
	fn set_retry_policy(
		&mut self,
		retry_policy: ExponentialBackoff,
	) -> Result<(), BlockChainError> {
		self.retry_policy = retry_policy;
		Ok(())
	}
}

#[async_trait]
impl RotatingTransport for StellarTransportClient {
	async fn try_connect(&self, url: &str) -> Result<(), BlockChainError> {
		match StellarHttpClient::new(url) {
			Ok(client) => {
				if client.get_network().await.is_ok() {
					Ok(())
				} else {
					Err(BlockChainError::connection_error(
						"Failed to connect".to_string(),
					))
				}
			}
			Err(_) => Err(BlockChainError::connection_error("Invalid URL".to_string())),
		}
	}
>>>>>>> 454a630c

	async fn update_client(&self, url: &str) -> Result<(), BlockChainError> {
		if let Ok(new_client) = StellarHttpClient::new(url) {
			let mut client = self.client.write().await;
			*client = new_client;

			// Update the endpoint manager's active URL as well
			let mut active_url = self.endpoint_manager.active_url.write().await;
			*active_url = url.to_string();

			Ok(())
		} else {
			Err(BlockChainError::connection_error(
				"Failed to create client".to_string(),
			))
		}
	}
}<|MERGE_RESOLUTION|>--- conflicted
+++ resolved
@@ -3,11 +3,6 @@
 //! This module provides a client implementation for interacting with Stellar Core nodes
 //! via JSON-RPC, supporting connection management and raw request functionality.
 
-<<<<<<< HEAD
-use std::collections::HashMap;
-
-use crate::{models::Network, services::blockchain::BlockChainError};
-=======
 use crate::{
 	models::Network,
 	services::blockchain::{
@@ -15,13 +10,12 @@
 		BlockChainError,
 	},
 };
->>>>>>> 454a630c
 
 use async_trait::async_trait;
 use reqwest_retry::policies::ExponentialBackoff;
 use serde::Serialize;
 use serde_json::Value;
-use std::sync::Arc;
+use std::{collections::HashMap, sync::Arc};
 use stellar_rpc_client::Client as StellarHttpClient;
 use tokio::sync::RwLock;
 
@@ -118,26 +112,19 @@
 	where
 		P: Into<Value> + Send + Clone + Serialize,
 	{
-		self.endpoint_manager
+		let response = self
+			.endpoint_manager
 			.send_raw_request(self, method, params)
 			.await
-<<<<<<< HEAD
 			.map_err(|e| {
-				BlockChainError::connection_error(
+				BlockChainError::request_error(
 					e.to_string(),
 					Some(HashMap::from([("method".to_string(), method.to_string())])),
 					Some("send_raw_request"),
 				)
 			})?;
 
-		let json: Value = response.json().await.map_err(|e| {
-			BlockChainError::connection_error(
-				e.to_string(),
-				Some(HashMap::from([("method".to_string(), method.to_string())])),
-				Some("send_raw_request"),
-			)
-		})?;
-=======
+		Ok(response)
 	}
 
 	/// Gets the retry policy for the transport
@@ -167,6 +154,7 @@
 #[async_trait]
 impl RotatingTransport for StellarTransportClient {
 	async fn try_connect(&self, url: &str) -> Result<(), BlockChainError> {
+		let context = HashMap::from([("url".to_string(), url.to_string())]);
 		match StellarHttpClient::new(url) {
 			Ok(client) => {
 				if client.get_network().await.is_ok() {
@@ -174,13 +162,18 @@
 				} else {
 					Err(BlockChainError::connection_error(
 						"Failed to connect".to_string(),
+						Some(context.clone()),
+						Some("try_connect"),
 					))
 				}
 			}
-			Err(_) => Err(BlockChainError::connection_error("Invalid URL".to_string())),
+			Err(_) => Err(BlockChainError::connection_error(
+				"Invalid URL".to_string(),
+				Some(context.clone()),
+				Some("try_connect"),
+			)),
 		}
 	}
->>>>>>> 454a630c
 
 	async fn update_client(&self, url: &str) -> Result<(), BlockChainError> {
 		if let Ok(new_client) = StellarHttpClient::new(url) {
@@ -195,6 +188,8 @@
 		} else {
 			Err(BlockChainError::connection_error(
 				"Failed to create client".to_string(),
+				Some(HashMap::from([("url".to_string(), url.to_string())])),
+				Some("update_client"),
 			))
 		}
 	}
