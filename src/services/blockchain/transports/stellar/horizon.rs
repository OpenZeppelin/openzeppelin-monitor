//! Horizon API transport implementation for Stellar blockchain interactions.
//!
//! This module provides a client implementation for interacting with Stellar's Horizon API,
//! supporting connection management and raw JSON-RPC requests.

<<<<<<< HEAD
use std::collections::HashMap;

use crate::{models::Network, services::blockchain::BlockChainError};
=======
use crate::{
	models::Network,
	services::blockchain::{
		transports::{BlockchainTransport, EndpointManager, RotatingTransport},
		BlockChainError,
	},
};
>>>>>>> 454a630c

use async_trait::async_trait;
use reqwest_retry::policies::ExponentialBackoff;
use serde::Serialize;
use serde_json::Value;
use std::sync::Arc;
use stellar_horizon::{
	api::root,
	client::{HorizonClient as HorizonClientTrait, HorizonHttpClient},
};
use tokio::sync::RwLock;

/// A client for interacting with Stellar's Horizon API endpoints
#[derive(Clone)]
pub struct HorizonTransportClient {
	/// The underlying HTTP client for Horizon API requests
	pub client: Arc<RwLock<HorizonHttpClient>>,
	/// Manages RPC endpoint rotation and request handling
	endpoint_manager: EndpointManager,
	/// The retry policy for the transport
	retry_policy: ExponentialBackoff,
}

impl HorizonTransportClient {
	/// Creates a new Horizon transport client by attempting to connect to available endpoints
	///
	/// # Arguments
	/// * `network` - Network configuration containing RPC URLs
	///
	/// # Returns
	/// * `Result<Self, BlockChainError>` - A new client instance or connection error
	pub async fn new(network: &Network) -> Result<Self, BlockChainError> {
		let mut horizon_urls: Vec<_> = network
			.rpc_urls
			.iter()
			.filter(|rpc_url| rpc_url.type_ == "horizon" && rpc_url.weight > 0)
			.collect();

		horizon_urls.sort_by(|a, b| b.weight.cmp(&a.weight));

		// Default retry policy for Horizon transport
		let retry_policy = ExponentialBackoff::builder().build_with_max_retries(2);

		for rpc_url in horizon_urls.iter() {
			match HorizonHttpClient::new_from_str(&rpc_url.url) {
				Ok(client) => {
					let request = root::root();
					match client.request(request).await {
						Ok(_) => {
							let fallback_urls: Vec<String> = horizon_urls
								.iter()
								.filter(|url| url.url != rpc_url.url)
								.map(|url| url.url.clone())
								.collect();

							return Ok(Self {
								client: Arc::new(RwLock::new(client)),
								endpoint_manager: EndpointManager::new(
									rpc_url.url.as_ref(),
									fallback_urls,
								),
								retry_policy,
							});
						}
						Err(_) => {
							continue;
						}
					}
				}
				Err(_) => {
					continue;
				}
			}
		}

		Err(BlockChainError::connection_error(
			"All Horizon RPC URLs failed to connect".to_string(),
			Some(HashMap::from([(
				"network".to_string(),
				network.name.clone(),
			)])),
			Some("new"),
		))
	}
}

#[async_trait]
impl BlockchainTransport for HorizonTransportClient {
	/// Gets the current active URL
	///
	/// # Returns
	/// * `String` - The current active URL
	async fn get_current_url(&self) -> String {
		self.endpoint_manager.active_url.read().await.clone()
	}

	/// Sends a raw JSON-RPC request to the Horizon API endpoint
	///
	/// # Arguments
	/// * `method` - The JSON-RPC method to call
	/// * `params` - Parameters to pass to the method
	///
	/// # Returns
	/// * `Result<Value, BlockChainError>` - JSON response or error
	async fn send_raw_request<P>(
		&self,
		method: &str,
		params: Option<P>,
	) -> Result<Value, BlockChainError>
	where
		P: Into<Value> + Send + Clone + Serialize,
	{
		self.endpoint_manager
			.send_raw_request(self, method, params)
			.await
<<<<<<< HEAD
			.map_err(|e| {
				BlockChainError::connection_error(
					e.to_string(),
					Some(HashMap::from([("method".to_string(), method.to_string())])),
					Some("send_raw_request"),
				)
			})?;

		let json: Value = response.json().await.map_err(|e| {
			BlockChainError::connection_error(
				e.to_string(),
				Some(HashMap::from([("method".to_string(), method.to_string())])),
				Some("send_raw_request"),
			)
		})?;
=======
	}

	/// Gets the retry policy for the transport
	///
	/// # Returns
	/// * `Result<ExponentialBackoff, BlockChainError>` - The retry policy
	fn get_retry_policy(&self) -> Result<ExponentialBackoff, BlockChainError> {
		Ok(self.retry_policy)
	}
>>>>>>> 454a630c

	/// Sets the retry policy for the transport
	///
	/// # Arguments
	/// * `retry_policy` - The retry policy to set
	///
	/// # Returns
	/// * `Result<(), BlockChainError>` - The result of setting the retry policy
	fn set_retry_policy(
		&mut self,
		retry_policy: ExponentialBackoff,
	) -> Result<(), BlockChainError> {
		self.retry_policy = retry_policy;
		Ok(())
	}
}

#[async_trait]
impl RotatingTransport for HorizonTransportClient {
	async fn try_connect(&self, url: &str) -> Result<(), BlockChainError> {
		match HorizonHttpClient::new_from_str(url) {
			Ok(client) => {
				let request = root::root();
				if client.request(request).await.is_ok() {
					Ok(())
				} else {
					Err(BlockChainError::connection_error(
						"Failed to connect".to_string(),
					))
				}
			}
			Err(_) => Err(BlockChainError::connection_error("Invalid URL".to_string())),
		}
	}

	async fn update_client(&self, url: &str) -> Result<(), BlockChainError> {
		if let Ok(new_client) = HorizonHttpClient::new_from_str(url) {
			let mut client = self.client.write().await;
			*client = new_client;

			// Update the endpoint manager's active URL as well
			let mut active_url = self.endpoint_manager.active_url.write().await;
			*active_url = url.to_string();

			Ok(())
		} else {
			Err(BlockChainError::connection_error(
				"Failed to create client".to_string(),
			))
		}
	}
}<|MERGE_RESOLUTION|>--- conflicted
+++ resolved
@@ -3,11 +3,6 @@
 //! This module provides a client implementation for interacting with Stellar's Horizon API,
 //! supporting connection management and raw JSON-RPC requests.
 
-<<<<<<< HEAD
-use std::collections::HashMap;
-
-use crate::{models::Network, services::blockchain::BlockChainError};
-=======
 use crate::{
 	models::Network,
 	services::blockchain::{
@@ -15,13 +10,12 @@
 		BlockChainError,
 	},
 };
->>>>>>> 454a630c
 
 use async_trait::async_trait;
 use reqwest_retry::policies::ExponentialBackoff;
 use serde::Serialize;
 use serde_json::Value;
-use std::sync::Arc;
+use std::{collections::HashMap, sync::Arc};
 use stellar_horizon::{
 	api::root,
 	client::{HorizonClient as HorizonClientTrait, HorizonHttpClient},
@@ -128,10 +122,10 @@
 	where
 		P: Into<Value> + Send + Clone + Serialize,
 	{
-		self.endpoint_manager
+		let response = self
+			.endpoint_manager
 			.send_raw_request(self, method, params)
 			.await
-<<<<<<< HEAD
 			.map_err(|e| {
 				BlockChainError::connection_error(
 					e.to_string(),
@@ -140,14 +134,7 @@
 				)
 			})?;
 
-		let json: Value = response.json().await.map_err(|e| {
-			BlockChainError::connection_error(
-				e.to_string(),
-				Some(HashMap::from([("method".to_string(), method.to_string())])),
-				Some("send_raw_request"),
-			)
-		})?;
-=======
+		Ok(response)
 	}
 
 	/// Gets the retry policy for the transport
@@ -157,7 +144,6 @@
 	fn get_retry_policy(&self) -> Result<ExponentialBackoff, BlockChainError> {
 		Ok(self.retry_policy)
 	}
->>>>>>> 454a630c
 
 	/// Sets the retry policy for the transport
 	///
@@ -178,6 +164,7 @@
 #[async_trait]
 impl RotatingTransport for HorizonTransportClient {
 	async fn try_connect(&self, url: &str) -> Result<(), BlockChainError> {
+		let context = HashMap::from([("url".to_string(), url.to_string())]);
 		match HorizonHttpClient::new_from_str(url) {
 			Ok(client) => {
 				let request = root::root();
@@ -186,10 +173,16 @@
 				} else {
 					Err(BlockChainError::connection_error(
 						"Failed to connect".to_string(),
+						Some(context.clone()),
+						Some("try_connect"),
 					))
 				}
 			}
-			Err(_) => Err(BlockChainError::connection_error("Invalid URL".to_string())),
+			Err(_) => Err(BlockChainError::connection_error(
+				"Invalid URL".to_string(),
+				Some(context.clone()),
+				Some("try_connect"),
+			)),
 		}
 	}
 
@@ -206,6 +199,8 @@
 		} else {
 			Err(BlockChainError::connection_error(
 				"Failed to create client".to_string(),
+				Some(HashMap::from([("url".to_string(), url.to_string())])),
+				Some("update_client"),
 			))
 		}
 	}
