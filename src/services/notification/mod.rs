//! Notification service implementation.
//!
//! This module provides functionality to send notifications through various channels
//! Supports variable substitution in message templates.

use async_trait::async_trait;

use std::{collections::HashMap, sync::Arc};

mod discord;
mod email;
mod error;
mod pool;
mod script;
mod slack;
mod telegram;
mod webhook;

use crate::{
	models::{MonitorMatch, ScriptLanguage, Trigger, TriggerType, TriggerTypeConfig},
	utils::normalize_string,
};

pub use discord::DiscordNotifier;
pub use email::{EmailContent, EmailNotifier, SmtpConfig};
pub use error::NotificationError;
pub use pool::NotificationClientPool;
pub use script::ScriptNotifier;
pub use slack::SlackNotifier;
pub use telegram::TelegramNotifier;
pub use webhook::{WebhookConfig, WebhookNotifier};

/// Interface for notification implementations
///
/// All notification types must implement this trait to provide
/// consistent notification behavior.
#[async_trait]
pub trait Notifier {
	/// Sends a notification with the given message
	///
	/// # Arguments
	/// * `message` - The formatted message to send
	///
	/// # Returns
	/// * `Result<(), NotificationError>` - Success or error
	async fn notify(&self, message: &str) -> Result<(), NotificationError>;

	/// Sends a notification with custom payload fields
	///
	/// # Arguments
	/// * `message` - The formatted message to send
	/// * `payload_fields` - Additional fields to include in the payload
	///
	/// # Returns
	/// * `Result<(), NotificationError>` - Success or error
	async fn notify_with_payload(
		&self,
		message: &str,
		_payload_fields: HashMap<String, serde_json::Value>,
	) -> Result<(), NotificationError> {
		// Default implementation just calls notify
		self.notify(message).await
	}
}

/// Interface for executing scripts
///
/// This Interface is used to execute scripts for notifications.
/// It is implemented by the ScriptNotifier struct.
#[async_trait]
pub trait ScriptExecutor {
	/// Executes a script to send a custom notifications
	///
	/// # Arguments
	/// * `monitor_match` - The monitor match to send
	/// * `script_content` - The script content to execute
	///
	/// # Returns
	/// * `Result<(), NotificationError>` - Success or error
	async fn script_notify(
		&self,
		monitor_match: &MonitorMatch,
		script_content: &(ScriptLanguage, String),
	) -> Result<(), NotificationError>;
}

/// Service for managing notifications across different channels
pub struct NotificationService {
	/// Client pool for managing notification clients (HTTP, SMTP)
	client_pool: Arc<NotificationClientPool>,
}

impl NotificationService {
	/// Creates a new notification service instance
	pub fn new() -> Self {
		NotificationService {
			client_pool: Arc::new(NotificationClientPool::new()),
		}
	}

	/// Executes a notification based on the trigger configuration
	///
	/// # Arguments
	/// * `trigger` - Trigger containing the notification type and parameters
	/// * `variables` - Variables to substitute in message templates
	/// * `monitor_match` - Monitor match to send (needed for custom script trigger)
	/// * `trigger_scripts` - Contains the script content to execute (needed for custom script
	///   trigger)
	///
	/// # Returns
	/// * `Result<(), NotificationError>` - Success or error
	pub async fn execute(
		&self,
		trigger: &Trigger,
		variables: &HashMap<String, String>,
		monitor_match: &MonitorMatch,
		trigger_scripts: &HashMap<String, (ScriptLanguage, String)>,
	) -> Result<(), NotificationError> {
		match &trigger.trigger_type {
			// Match Webhook-based triggers
			TriggerType::Slack
			| TriggerType::Discord
			| TriggerType::Webhook
			| TriggerType::Telegram => {
				// Extract retry policy from the trigger configuration
				let retry_policy = trigger.config.get_retry_policy().ok_or_else(|| {
					NotificationError::config_error(
						format!("Expected retry policy in trigger config: {}", trigger.name),
						None,
						None,
					)
				})?;

				// Get or create the HTTP client from the pool
				let http_client = self
					.client_pool
					.get_or_create_http_client(&retry_policy)
					.await
					.map_err(|e| {
						NotificationError::execution_error(
							"Failed to get or create HTTP client from pool".to_string(),
							Some(e.into()),
							None,
						)
					})?;

				match &trigger.trigger_type {
					TriggerType::Webhook => {
						let notifier = WebhookNotifier::from_config(&trigger.config, http_client)?;
						let message = notifier.format_message(variables);
						notifier.notify(&message).await?;
					}
					TriggerType::Discord => {
						let notifier = DiscordNotifier::from_config(&trigger.config, http_client)?;
						let message = notifier.format_message(variables);
						notifier.notify(&message).await?;
					}
					TriggerType::Telegram => {
						let notifier = TelegramNotifier::from_config(&trigger.config, http_client)?;
						let message = notifier.format_message(variables);
						notifier.notify(&message).await?;
					}
					TriggerType::Slack => {
						let notifier = SlackNotifier::from_config(&trigger.config, http_client)?;
						let message = notifier.format_message(variables);
						notifier.notify(&message).await?;
					}
					_ => unreachable!(),
				}
			}
			TriggerType::Email => {
				// Extract SMTP configuration from the trigger
				let smtp_config = match &trigger.config {
					TriggerTypeConfig::Email {
						host,
						port,
						username,
						password,
						..
					} => SmtpConfig {
						host: host.clone(),
						port: port.unwrap_or(465),
						username: username.as_ref().to_string(),
						password: password.as_ref().to_string(),
					},
					_ => {
						return Err(NotificationError::config_error(
							"Invalid email configuration".to_string(),
							None,
							None,
						));
					}
				};

				// Get or create the SMTP client from the pool
				let smtp_client = self
					.client_pool
					.get_or_create_smtp_client(&smtp_config)
					.await
					.map_err(|e| {
						NotificationError::execution_error(
							"Failed to get SMTP client from pool".to_string(),
							Some(e.into()),
							None,
						)
					})?;

				let notifier = EmailNotifier::from_config(&trigger.config, smtp_client)?;
				let message = notifier.format_message(variables);
				notifier.notify(&message).await?;
			}
			TriggerType::Script => {
<<<<<<< HEAD
				let notifier = ScriptNotifier::from_config(&trigger.config);
				if let Some(notifier) = notifier {
					let monitor_name = match monitor_match {
						MonitorMatch::EVM(evm_match) => &evm_match.monitor.name,
						MonitorMatch::Stellar(stellar_match) => &stellar_match.monitor.name,
						MonitorMatch::Midnight(midnight_match) => &midnight_match.monitor.name,
					};
					let script_path = match &trigger.config {
						TriggerTypeConfig::Script { script_path, .. } => script_path,
						_ => {
							return Err(NotificationError::config_error(
								"Invalid script configuration".to_string(),
								None,
								None,
							))
						}
					};
					let script = trigger_scripts
						.get(&format!("{}|{}", monitor_name, script_path))
						.ok_or_else(|| {
							NotificationError::config_error(
								"Script content not found".to_string(),
								None,
								None,
							)
						});
					let script_content = match &script {
						Ok(content) => content,
						Err(e) => {
							return Err(NotificationError::config_error(e.to_string(), None, None))
						}
					};

					notifier
						.script_notify(monitor_match, script_content)
						.await
						.with_context(|| {
							format!("Failed to execute notification {}", trigger.name)
						})?;
				} else {
					return Err(NotificationError::config_error(
						"Invalid script configuration".to_string(),
						None,
						None,
					));
				}
=======
				let notifier = ScriptNotifier::from_config(&trigger.config)?;
				let monitor_name = match monitor_match {
					MonitorMatch::EVM(evm_match) => &evm_match.monitor.name,
					MonitorMatch::Stellar(stellar_match) => &stellar_match.monitor.name,
				};
				let script_path = match &trigger.config {
					TriggerTypeConfig::Script { script_path, .. } => script_path,
					_ => {
						return Err(NotificationError::config_error(
							"Invalid script configuration".to_string(),
							None,
							None,
						));
					}
				};
				let script = trigger_scripts
					.get(&format!(
						"{}|{}",
						normalize_string(monitor_name),
						script_path
					))
					.ok_or_else(|| {
						NotificationError::config_error(
							"Script content not found".to_string(),
							None,
							None,
						)
					});
				let script_content = match &script {
					Ok(content) => content,
					Err(e) => {
						return Err(NotificationError::config_error(e.to_string(), None, None));
					}
				};

				notifier
					.script_notify(monitor_match, script_content)
					.await?;
>>>>>>> 213d4618
			}
		}
		Ok(())
	}
}

impl Default for NotificationService {
	fn default() -> Self {
		Self::new()
	}
}

#[cfg(test)]
mod tests {
	use super::*;
	use crate::{
		models::{
			AddressWithSpec, EVMMonitorMatch, EVMTransactionReceipt, EventCondition,
			FunctionCondition, MatchConditions, Monitor, MonitorMatch, ScriptLanguage,
			TransactionCondition, TriggerType,
		},
		utils::tests::{
			builders::{evm::monitor::MonitorBuilder, trigger::TriggerBuilder},
			evm::transaction::TransactionBuilder,
		},
	};
	use std::collections::HashMap;

	fn create_test_monitor(
		event_conditions: Vec<EventCondition>,
		function_conditions: Vec<FunctionCondition>,
		transaction_conditions: Vec<TransactionCondition>,
		addresses: Vec<AddressWithSpec>,
	) -> Monitor {
		let mut builder = MonitorBuilder::new()
			.name("test")
			.networks(vec!["evm_mainnet".to_string()]);

		// Add all conditions
		for event in event_conditions {
			builder = builder.event(&event.signature, event.expression);
		}
		for function in function_conditions {
			builder = builder.function(&function.signature, function.expression);
		}
		for transaction in transaction_conditions {
			builder = builder.transaction(transaction.status, transaction.expression);
		}

		// Add addresses
		for addr in addresses {
			builder = builder.address(&addr.address);
		}

		builder.build()
	}

	fn create_mock_monitor_match() -> MonitorMatch {
		MonitorMatch::EVM(Box::new(EVMMonitorMatch {
			monitor: create_test_monitor(vec![], vec![], vec![], vec![]),
			transaction: TransactionBuilder::new().build(),
			receipt: Some(EVMTransactionReceipt::default()),
			logs: Some(vec![]),
			network_slug: "evm_mainnet".to_string(),
			matched_on: MatchConditions {
				functions: vec![],
				events: vec![],
				transactions: vec![],
			},
			matched_on_args: None,
		}))
	}

	#[tokio::test]
	async fn test_slack_notification_invalid_config() {
		let service = NotificationService::new();

		let trigger = TriggerBuilder::new()
			.name("test_slack")
			.script("invalid", ScriptLanguage::Python)
			.trigger_type(TriggerType::Slack) // Intentionally wrong config type
			.build();

		let variables = HashMap::new();
		let result = service
			.execute(
				&trigger,
				&variables,
				&create_mock_monitor_match(),
				&HashMap::new(),
			)
			.await;
		assert!(result.is_err());
		match result {
			Err(NotificationError::ConfigError(ctx)) => {
				assert!(ctx
					.message
					.contains("Expected retry policy in trigger config"));
			}
			_ => panic!("Expected ConfigError"),
		}
	}

	#[tokio::test]
	async fn test_email_notification_invalid_config() {
		let service = NotificationService::new();

		let trigger = TriggerBuilder::new()
			.name("test_email")
			.script("invalid", ScriptLanguage::Python)
			.trigger_type(TriggerType::Email) // Intentionally wrong config type
			.build();

		let variables = HashMap::new();
		let result = service
			.execute(
				&trigger,
				&variables,
				&create_mock_monitor_match(),
				&HashMap::new(),
			)
			.await;
		assert!(result.is_err());
		match result {
			Err(NotificationError::ConfigError(ctx)) => {
				assert!(ctx.message.contains("Invalid email configuration"));
			}
			_ => panic!("Expected ConfigError"),
		}
	}

	#[tokio::test]
	async fn test_webhook_notification_invalid_config() {
		let service = NotificationService::new();

		let trigger = TriggerBuilder::new()
			.name("test_webhook")
			.script("invalid", ScriptLanguage::Python)
			.trigger_type(TriggerType::Webhook) // Intentionally wrong config type
			.build();

		let variables = HashMap::new();
		let result = service
			.execute(
				&trigger,
				&variables,
				&create_mock_monitor_match(),
				&HashMap::new(),
			)
			.await;
		assert!(result.is_err());
		match result {
			Err(NotificationError::ConfigError(ctx)) => {
				assert!(ctx
					.message
					.contains("Expected retry policy in trigger config"));
			}
			_ => panic!("Expected ConfigError"),
		}
	}

	#[tokio::test]
	async fn test_discord_notification_invalid_config() {
		let service = NotificationService::new();

		let trigger = TriggerBuilder::new()
			.name("test_discord")
			.script("invalid", ScriptLanguage::Python)
			.trigger_type(TriggerType::Discord) // Intentionally wrong config type
			.build();

		let variables = HashMap::new();
		let result = service
			.execute(
				&trigger,
				&variables,
				&create_mock_monitor_match(),
				&HashMap::new(),
			)
			.await;
		assert!(result.is_err());
		match result {
			Err(NotificationError::ConfigError(ctx)) => {
				assert!(ctx
					.message
					.contains("Expected retry policy in trigger config"));
			}
			_ => panic!("Expected ConfigError"),
		}
	}

	#[tokio::test]
	async fn test_telegram_notification_invalid_config() {
		let service = NotificationService::new();

		let trigger = TriggerBuilder::new()
			.name("test_telegram")
			.script("invalid", ScriptLanguage::Python)
			.trigger_type(TriggerType::Telegram) // Intentionally wrong config type
			.build();

		let variables = HashMap::new();
		let result = service
			.execute(
				&trigger,
				&variables,
				&create_mock_monitor_match(),
				&HashMap::new(),
			)
			.await;
		assert!(result.is_err());
		match result {
			Err(NotificationError::ConfigError(ctx)) => {
				assert!(ctx
					.message
					.contains("Expected retry policy in trigger config"));
			}
			_ => panic!("Expected ConfigError"),
		}
	}

	#[tokio::test]
	async fn test_script_notification_invalid_config() {
		let service = NotificationService::new();

		let trigger = TriggerBuilder::new()
			.name("test_script")
			.telegram("invalid", "invalid", false)
			.trigger_type(TriggerType::Script) // Intentionally wrong config type
			.build();

		let variables = HashMap::new();

		let result = service
			.execute(
				&trigger,
				&variables,
				&create_mock_monitor_match(),
				&HashMap::new(),
			)
			.await;

		assert!(result.is_err());
		match result {
			Err(NotificationError::ConfigError(ctx)) => {
				assert!(ctx.message.contains("Invalid script configuration"));
			}
			_ => panic!("Expected ConfigError"),
		}
	}
}<|MERGE_RESOLUTION|>--- conflicted
+++ resolved
@@ -210,58 +210,11 @@
 				notifier.notify(&message).await?;
 			}
 			TriggerType::Script => {
-<<<<<<< HEAD
-				let notifier = ScriptNotifier::from_config(&trigger.config);
-				if let Some(notifier) = notifier {
-					let monitor_name = match monitor_match {
-						MonitorMatch::EVM(evm_match) => &evm_match.monitor.name,
-						MonitorMatch::Stellar(stellar_match) => &stellar_match.monitor.name,
-						MonitorMatch::Midnight(midnight_match) => &midnight_match.monitor.name,
-					};
-					let script_path = match &trigger.config {
-						TriggerTypeConfig::Script { script_path, .. } => script_path,
-						_ => {
-							return Err(NotificationError::config_error(
-								"Invalid script configuration".to_string(),
-								None,
-								None,
-							))
-						}
-					};
-					let script = trigger_scripts
-						.get(&format!("{}|{}", monitor_name, script_path))
-						.ok_or_else(|| {
-							NotificationError::config_error(
-								"Script content not found".to_string(),
-								None,
-								None,
-							)
-						});
-					let script_content = match &script {
-						Ok(content) => content,
-						Err(e) => {
-							return Err(NotificationError::config_error(e.to_string(), None, None))
-						}
-					};
-
-					notifier
-						.script_notify(monitor_match, script_content)
-						.await
-						.with_context(|| {
-							format!("Failed to execute notification {}", trigger.name)
-						})?;
-				} else {
-					return Err(NotificationError::config_error(
-						"Invalid script configuration".to_string(),
-						None,
-						None,
-					));
-				}
-=======
 				let notifier = ScriptNotifier::from_config(&trigger.config)?;
 				let monitor_name = match monitor_match {
 					MonitorMatch::EVM(evm_match) => &evm_match.monitor.name,
 					MonitorMatch::Stellar(stellar_match) => &stellar_match.monitor.name,
+					MonitorMatch::Midnight(midnight_match) => &midnight_match.monitor.name,
 				};
 				let script_path = match &trigger.config {
 					TriggerTypeConfig::Script { script_path, .. } => script_path,
@@ -296,7 +249,6 @@
 				notifier
 					.script_notify(monitor_match, script_content)
 					.await?;
->>>>>>> 213d4618
 			}
 		}
 		Ok(())
