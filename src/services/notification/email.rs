--- conflicted
+++ resolved
@@ -3,11 +3,7 @@
 //! Provides functionality to send formatted messages to email addresses
 //! via SMTP, supporting message templates with variable substitution.
 
-<<<<<<< HEAD
-=======
-use async_trait::async_trait;
 use backon::{BackoffBuilder, ExponentialBuilder, Retryable};
->>>>>>> b6301aaa
 use email_address::EmailAddress;
 use lettre::{
 	message::{
@@ -20,16 +16,11 @@
 use pulldown_cmark::{html, Options, Parser};
 use std::{collections::HashMap, error::Error as StdError, sync::Arc};
 
-<<<<<<< HEAD
-use crate::{models::TriggerTypeConfig, services::notification::NotificationError};
-use pulldown_cmark::{html, Options, Parser};
-=======
 use crate::{
 	models::TriggerTypeConfig,
-	services::notification::{NotificationError, Notifier},
+	services::notification::NotificationError,
 	utils::{JitterSetting, RetryConfig},
 };
->>>>>>> b6301aaa
 
 /// Implementation of email notifications via SMTP
 #[derive(Debug)]
@@ -147,11 +138,47 @@
 				)
 			})?;
 
-		self.client.send(&email).map_err(|e| {
-			NotificationError::notify_failed(format!("Failed to send email: {}", e), None, None)
-		})?;
-
-		Ok(())
+		let operation = || async {
+			self.client.send(email.clone()).await.map_err(|e| {
+				NotificationError::notify_failed(
+					format!("Failed to send email: {}", e),
+					Some(Box::new(e)),
+					None,
+				)
+			})?;
+
+			Ok(())
+		};
+
+		let backoff = ExponentialBuilder::default()
+			.with_min_delay(self.retry_policy.initial_backoff)
+			.with_max_delay(self.retry_policy.max_backoff);
+
+		let backoff_with_jitter = match self.retry_policy.jitter {
+			JitterSetting::Full => backoff.with_jitter(),
+			JitterSetting::None => backoff,
+		};
+
+		// Retry if the error is SmtpError and not permanent
+		let should_retry = |e: &NotificationError| -> bool {
+			if let NotificationError::NotifyFailed(context) = e {
+				if let Some(source) = context.source() {
+					if let Some(smtp_error) = source.downcast_ref::<SmtpError>() {
+						return !smtp_error.is_permanent();
+					}
+				}
+			}
+			true
+		};
+
+		operation
+			.retry(
+				backoff_with_jitter
+					.build()
+					.take(self.retry_policy.max_retries as usize),
+			)
+			.when(should_retry)
+			.await
 	}
 }
 
@@ -251,111 +278,6 @@
 	}
 }
 
-<<<<<<< HEAD
-=======
-#[async_trait]
-impl<T> Notifier for EmailNotifier<T>
-where
-	T: AsyncTransport + Clone + Send + Sync + 'static,
-	T::Ok: Send + Sync,
-	T::Error: StdError + Send + Sync + 'static,
-{
-	/// Sends a formatted message to email
-	///
-	/// # Arguments
-	/// * `message` - The formatted message to send
-	///
-	/// # Returns
-	/// * `Result<(), NotificationError>` - Success or error
-	async fn notify(&self, message: &str) -> Result<(), NotificationError> {
-		let recipients_str = self
-			.recipients
-			.iter()
-			.map(ToString::to_string)
-			.collect::<Vec<_>>()
-			.join(", ");
-
-		let mailboxes: Mailboxes = recipients_str.parse::<Mailboxes>().map_err(|e| {
-			NotificationError::notify_failed(
-				format!("Failed to parse recipients: {}", e),
-				Some(e.into()),
-				None,
-			)
-		})?;
-		let recipients_header: header::To = mailboxes.into();
-
-		let email = Message::builder()
-			.mailbox(recipients_header)
-			.from(self.sender.to_string().parse::<Mailbox>().map_err(|e| {
-				NotificationError::notify_failed(
-					format!("Failed to parse sender: {}", e),
-					Some(e.into()),
-					None,
-				)
-			})?)
-			.reply_to(self.sender.to_string().parse::<Mailbox>().map_err(|e| {
-				NotificationError::notify_failed(
-					format!("Failed to parse reply-to: {}", e),
-					Some(e.into()),
-					None,
-				)
-			})?)
-			.subject(&self.subject)
-			.header(ContentType::TEXT_HTML)
-			.body(message.to_owned())
-			.map_err(|e| {
-				NotificationError::notify_failed(
-					format!("Failed to build email message: {}", e),
-					Some(e.into()),
-					None,
-				)
-			})?;
-
-		let operation = || async {
-			self.client.send(email.clone()).await.map_err(|e| {
-				NotificationError::notify_failed(
-					format!("Failed to send email: {}", e),
-					Some(Box::new(e)),
-					None,
-				)
-			})?;
-
-			Ok(())
-		};
-
-		let backoff = ExponentialBuilder::default()
-			.with_min_delay(self.retry_policy.initial_backoff)
-			.with_max_delay(self.retry_policy.max_backoff);
-
-		let backoff_with_jitter = match self.retry_policy.jitter {
-			JitterSetting::Full => backoff.with_jitter(),
-			JitterSetting::None => backoff,
-		};
-
-		// Retry if the error is SmtpError and not permanent
-		let should_retry = |e: &NotificationError| -> bool {
-			if let NotificationError::NotifyFailed(context) = e {
-				if let Some(source) = context.source() {
-					if let Some(smtp_error) = source.downcast_ref::<SmtpError>() {
-						return !smtp_error.is_permanent();
-					}
-				}
-			}
-			true
-		};
-
-		operation
-			.retry(
-				backoff_with_jitter
-					.build()
-					.take(self.retry_policy.max_retries as usize),
-			)
-			.when(should_retry)
-			.await
-	}
-}
-
->>>>>>> b6301aaa
 #[cfg(test)]
 mod tests {
 	use lettre::transport::{smtp::authentication::Credentials, stub::AsyncStubTransport};
