--- conflicted
+++ resolved
@@ -11,7 +11,6 @@
 /// Represents errors that can occur during notification operations
 #[derive(ThisError, Debug)]
 pub enum NotificationError {
-<<<<<<< HEAD
 	/// Errors related to network connectivity issues
 	#[error("Network error: {0}")]
 	NetworkError(ErrorContext),
@@ -19,21 +18,14 @@
 	/// Errors related to malformed requests or invalid responses
 	#[error("Config error: {0}")]
 	ConfigError(ErrorContext),
-=======
-	/// Network-related errors (e.g., webhook failures)
-	NetworkError(String),
-	/// Configuration-related errors
-	ConfigError(String),
-	/// Internal errors (e.g., failed to build email)
-	InternalError(String),
-	/// Script execution errors
-	ExecutionError(String),
-}
->>>>>>> bd5f2185
 
 	/// Errors related to internal processing errors
 	#[error("Internal error: {0}")]
 	InternalError(ErrorContext),
+
+	/// Errors related to script execution
+	#[error("Script execution error: {0}")]
+	ExecutionError(ErrorContext),
 
 	/// Other errors that don't fit into the categories above
 	#[error(transparent)]
@@ -67,22 +59,25 @@
 	) -> Self {
 		Self::InternalError(ErrorContext::new_with_log(msg, source, metadata))
 	}
+
+	// Execution error
+	pub fn execution_error(
+		msg: impl Into<String>,
+		source: Option<Box<dyn std::error::Error + Send + Sync + 'static>>,
+		metadata: Option<HashMap<String, String>>,
+	) -> Self {
+		Self::ExecutionError(ErrorContext::new_with_log(msg, source, metadata))
+	}
 }
 
 impl TraceableError for NotificationError {
 	fn trace_id(&self) -> String {
 		match self {
-<<<<<<< HEAD
 			Self::NetworkError(ctx) => ctx.trace_id.clone(),
 			Self::ConfigError(ctx) => ctx.trace_id.clone(),
 			Self::InternalError(ctx) => ctx.trace_id.clone(),
+			Self::ExecutionError(ctx) => ctx.trace_id.clone(),
 			Self::Other(_) => Uuid::new_v4().to_string(),
-=======
-			Self::NetworkError(msg) => format!("Network error: {}", msg),
-			Self::ConfigError(msg) => format!("Config error: {}", msg),
-			Self::InternalError(msg) => format!("Internal error: {}", msg),
-			Self::ExecutionError(msg) => format!("Execution error: {}", msg),
->>>>>>> bd5f2185
 		}
 	}
 }
@@ -137,25 +132,29 @@
 		);
 	}
 
-<<<<<<< HEAD
+	#[test]
+	fn test_execution_error_formatting() {
+		let error = NotificationError::execution_error("test error", None, None);
+		assert_eq!(error.to_string(), "Script execution error: test error");
+
+		let source_error = IoError::new(ErrorKind::NotFound, "test source");
+		let error = NotificationError::execution_error(
+			"test error",
+			Some(Box::new(source_error)),
+			Some(HashMap::from([("key1".to_string(), "value1".to_string())])),
+		);
+		assert_eq!(
+			error.to_string(),
+			"Script execution error: test error [key1=value1]"
+		);
+	}
+
 	#[test]
 	fn test_from_anyhow_error() {
 		let anyhow_error = anyhow::anyhow!("test anyhow error");
 		let notification_error: NotificationError = anyhow_error.into();
 		assert!(matches!(notification_error, NotificationError::Other(_)));
 		assert_eq!(notification_error.to_string(), "test anyhow error");
-=======
-	/// Creates a new script execution error with logging
-	pub fn execution_error(msg: impl Into<String>) -> Self {
-		let error = Self::ExecutionError(msg.into());
-		error!("{}", error.format_message());
-		error
-	}
-}
-impl From<reqwest::Error> for NotificationError {
-	fn from(error: reqwest::Error) -> Self {
-		Self::network_error(error.to_string())
->>>>>>> bd5f2185
 	}
 
 	#[test]
@@ -187,7 +186,6 @@
 		}
 	}
 
-<<<<<<< HEAD
 	#[test]
 	fn test_trace_id_propagation() {
 		// Create an error context with a known trace ID
@@ -214,74 +212,5 @@
 
 		// Other variant should generate a new UUID
 		assert!(!notification_error.trace_id().is_empty());
-=======
-impl Error for NotificationError {}
-
-#[cfg(test)]
-mod tests {
-	use super::*;
-
-	#[test]
-	fn test_network_error_creation() {
-		let error = NotificationError::network_error("Failed to connect");
-		assert!(matches!(error, NotificationError::NetworkError(_)));
-		assert_eq!(error.to_string(), "Network error: Failed to connect");
-	}
-
-	#[test]
-	fn test_config_error_creation() {
-		let error = NotificationError::config_error("Invalid configuration");
-		assert!(matches!(error, NotificationError::ConfigError(_)));
-		assert_eq!(error.to_string(), "Config error: Invalid configuration");
-	}
-
-	#[test]
-	fn test_internal_error_creation() {
-		let error = NotificationError::internal_error("Processing failed");
-		assert!(matches!(error, NotificationError::InternalError(_)));
-		assert_eq!(error.to_string(), "Internal error: Processing failed");
-	}
-
-	#[test]
-	fn test_execution_error_creation() {
-		let error = NotificationError::execution_error("Script failed");
-		assert!(matches!(error, NotificationError::ExecutionError(_)));
-		assert_eq!(error.to_string(), "Execution error: Script failed");
-	}
-
-	#[tokio::test]
-	async fn test_reqwest_error_conversion() {
-		let reqwest_error = reqwest::Client::new()
-			.get("invalid-url")
-			.send()
-			.await
-			.unwrap_err();
-		let notification_error: NotificationError = reqwest_error.into();
-		assert!(matches!(
-			notification_error,
-			NotificationError::NetworkError(_)
-		));
-	}
-
-	#[test]
-	fn test_error_display() {
-		let errors = [
-			NotificationError::NetworkError("network".into()),
-			NotificationError::ConfigError("config".into()),
-			NotificationError::InternalError("internal".into()),
-			NotificationError::ExecutionError("execution".into()),
-		];
-
-		let expected = [
-			"Network error: network",
-			"Config error: config",
-			"Internal error: internal",
-			"Execution error: execution",
-		];
-
-		for (error, expected_msg) in errors.iter().zip(expected.iter()) {
-			assert_eq!(error.to_string(), *expected_msg);
-		}
->>>>>>> bd5f2185
 	}
 }