--- conflicted
+++ resolved
@@ -171,31 +171,26 @@
 		let mut headers = HeaderMap::new();
 
 		if let Some(secret) = &self.secret {
-<<<<<<< HEAD
 			let (signature, timestamp) = self.sign_request(secret, &payload).map_err(|e| {
 				NotificationError::internal_error(e.to_string(), None, Some("notify"))
 			})?;
-			headers.insert(
-				HeaderName::from_bytes(b"X-Signature").unwrap(),
-				HeaderValue::from_str(&signature).unwrap(),
-			);
-			headers.insert(
-				HeaderName::from_bytes(b"X-Timestamp").unwrap(),
-				HeaderValue::from_str(&timestamp).unwrap(),
-			);
-=======
-			let (signature, timestamp) = self.sign_request(secret, &payload)?;
 
 			// Handle X-Signature header
 			if let Ok(header_name) = HeaderName::from_bytes(b"X-Signature") {
 				if let Ok(header_value) = HeaderValue::from_str(&signature) {
 					headers.insert(header_name, header_value);
 				} else {
-					return Err(NotificationError::config_error("Invalid signature value"));
+					return Err(NotificationError::config_error(
+						"Invalid signature value",
+						None,
+						Some("notify"),
+					));
 				}
 			} else {
 				return Err(NotificationError::config_error(
 					"Invalid signature header name",
+					None,
+					Some("notify"),
 				));
 			}
 
@@ -204,29 +199,36 @@
 				if let Ok(header_value) = HeaderValue::from_str(&timestamp) {
 					headers.insert(header_name, header_value);
 				} else {
-					return Err(NotificationError::config_error("Invalid timestamp value"));
+					return Err(NotificationError::config_error(
+						"Invalid timestamp value",
+						None,
+						Some("notify"),
+					));
 				}
 			} else {
 				return Err(NotificationError::config_error(
 					"Invalid timestamp header name",
+					None,
+					Some("notify"),
 				));
 			}
->>>>>>> 454a630c
 		}
 
 		if let Some(headers_map) = &self.headers {
 			for (key, value) in headers_map {
 				let Ok(header_name) = HeaderName::from_bytes(key.as_bytes()) else {
-					return Err(NotificationError::config_error(format!(
-						"Invalid header name: {}",
-						key
-					)));
+					return Err(NotificationError::config_error(
+						format!("Invalid header name: {}", key),
+						None,
+						Some("notify"),
+					));
 				};
 				let Ok(header_value) = HeaderValue::from_str(value) else {
-					return Err(NotificationError::config_error(format!(
-						"Invalid header value for key: {}",
-						key
-					)));
+					return Err(NotificationError::config_error(
+						format!("Invalid header value for key: {}", key),
+						None,
+						Some("notify"),
+					));
 				};
 				headers.insert(header_name, header_value);
 			}
@@ -441,7 +443,7 @@
 		assert!(result.is_err());
 		assert!(matches!(result, Err(NotificationError::ConfigError(_))));
 		if let Err(NotificationError::ConfigError(msg)) = result {
-			assert!(msg.contains("Invalid header name"));
+			assert!(msg.format_message().contains("Invalid header name"));
 		}
 	}
 
@@ -462,7 +464,7 @@
 		assert!(result.is_err());
 		assert!(matches!(result, Err(NotificationError::ConfigError(_))));
 		if let Err(NotificationError::ConfigError(msg)) = result {
-			assert!(msg.contains("Invalid header value"));
+			assert!(msg.format_message().contains("Invalid header value"));
 		}
 	}
 
