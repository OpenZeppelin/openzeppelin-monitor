--- conflicted
+++ resolved
@@ -51,6 +51,7 @@
 type BlockHandlerFn = Arc<dyn Fn(&BlockType, &Network) + Send + Sync>;
 type ServiceResult = Result<(
     Arc<FilterService>,
+    Arc<NetworkService<NetworkRepository>>,
     Arc<TriggerExecutionService<TriggerRepository>>,
     Vec<Monitor>,
     HashMap<String, Network>,
@@ -131,17 +132,7 @@
 ///
 /// # Errors
 /// Returns an error if any service initialization fails
-<<<<<<< HEAD
-fn initialize_services() -> Result<(
-    Arc<FilterService>,
-    Arc<NetworkService<NetworkRepository>>,
-    Arc<TriggerExecutionService<TriggerRepository>>,
-    Vec<Monitor>,
-    HashMap<String, Network>,
-)> {
-=======
 fn initialize_services() -> ServiceResult {
->>>>>>> 243bbf7b
     let network_service = NetworkService::<NetworkRepository>::new(None)?;
     let trigger_service = TriggerService::<TriggerRepository>::new(None)?;
     let monitor_service = Arc::new(MonitorService::<MonitorRepository>::new(
