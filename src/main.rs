--- conflicted
+++ resolved
@@ -35,11 +35,7 @@
 		blockchain::{ClientPool, ClientPoolTrait},
 		blockwatcher::{BlockTracker, BlockTrackerTrait, BlockWatcherService, FileBlockStorage},
 	},
-<<<<<<< HEAD
 	utils::{logging::setup_logging, metrics::server::create_metrics_server},
-=======
-	utils::setup_logging,
->>>>>>> 612bb76b
 };
 
 use clap::{Arg, Command};
@@ -48,12 +44,9 @@
 use services::trigger::TriggerExecutionServiceTrait;
 use std::env::{set_var, var};
 use std::sync::Arc;
-<<<<<<< HEAD
 use tokio::sync::{watch, Mutex};
-=======
-use tokio::sync::watch;
 use tokio_cron_scheduler::JobScheduler;
->>>>>>> 612bb76b
+use tracing::{error, info};
 
 /// Main entry point for the blockchain monitoring service.
 ///
@@ -108,7 +101,6 @@
 
 	// Load environment variables from .env file
 	dotenv().ok();
-<<<<<<< HEAD
 
 	// Only apply CLI options if the corresponding environment variables are NOT already set
 	if matches.get_flag("log-file") && var("LOG_MODE").is_err() {
@@ -133,6 +125,7 @@
 		}
 	}
 
+	// Setup logging to stdout
 	setup_logging();
 
 	// Initialize repositories
@@ -142,12 +135,6 @@
 		NetworkRepository,
 		TriggerRepository,
 	>::new(None, None, None)?));
-=======
-	// Setup logging to stdout
-	setup_logging().unwrap_or_else(|e| {
-		tracing::error!("Failed to setup logging: {}", e);
-	});
->>>>>>> 612bb76b
 
 	let (filter_service, trigger_execution_service, active_monitors, networks) =
 		initialize_services::<
@@ -203,7 +190,7 @@
 		.collect();
 
 	if networks_with_monitors.is_empty() {
-		tracing::info!("No networks with active monitors found. Exiting...");
+		info!("No networks with active monitors found. Exiting...");
 		return Ok(());
 	}
 
@@ -244,10 +231,10 @@
 						.start_network_watcher(&network, (*client).clone())
 						.await
 						.inspect_err(|e| {
-							tracing::error!("Failed to start EVM network watcher: {}", e);
+							error!("Failed to start EVM network watcher: {}", e);
 						});
 				} else {
-					tracing::error!("Failed to get EVM client for network: {}", network.slug);
+					error!("Failed to get EVM client for network: {}", network.slug);
 				}
 			}
 			BlockChainType::Stellar => {
@@ -256,10 +243,10 @@
 						.start_network_watcher(&network, (*client).clone())
 						.await
 						.inspect_err(|e| {
-							tracing::error!("Failed to start Stellar network watcher: {}", e);
+							error!("Failed to start Stellar network watcher: {}", e);
 						});
 				} else {
-					tracing::error!("Failed to get Stellar client for network: {}", network.slug);
+					error!("Failed to get Stellar client for network: {}", network.slug);
 				}
 			}
 			BlockChainType::Midnight => unimplemented!("Midnight not implemented"),
@@ -267,7 +254,6 @@
 		}
 	}
 
-<<<<<<< HEAD
 	info!("Service started. Press Ctrl+C to shutdown");
 	if let Some(metrics_future) = metrics_server {
 		tokio::select! {
@@ -293,23 +279,6 @@
 			result = metrics_future => {
 				if let Err(e) = result {
 					error!("Metrics server error: {}", e);
-=======
-	tracing::info!("Service started. Press Ctrl+C to shutdown");
-	tokio::select! {
-		_ = tokio::signal::ctrl_c() => {
-			tracing::info!("Shutdown signal received, stopping services...");
-			let _ = shutdown_tx.send(true);
-
-			// Create a future for all network shutdown operations
-			let shutdown_futures = networks.values().map(|network| {
-				block_watcher.stop_network_watcher(&network.slug)
-			});
-
-			// Wait for all shutdown operations to complete
-			for result in futures::future::join_all(shutdown_futures).await {
-				if let Err(e) = result {
-					tracing::error!("Error during shutdown: {}", e);
->>>>>>> 612bb76b
 				}
 			}
 		}
@@ -338,6 +307,6 @@
 		}
 	}
 
-	tracing::info!("Shutdown complete");
+	info!("Shutdown complete");
 	Ok(())
 }