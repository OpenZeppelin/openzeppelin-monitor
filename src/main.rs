//! Blockchain monitoring service entry point.
//!
//! This binary provides the main entry point for the blockchain monitoring service.
//! It initializes all required services, sets up blockchain watchers for configured
//! networks, and handles graceful shutdown on interrupt signals.
//!
//! # Architecture
//! The service is built around several key components:
//! - Monitors: Define what to watch for in the blockchain
//! - Networks: Supported blockchain networks
//! - Triggers: Actions to take when monitored conditions are met
//! - Services: Core functionality including block watching, filtering, and notifications
//!
//! # Flow
//! 1. Loads configurations from the default directory
//! 2. Initializes core services (monitoring, filtering, notifications)
//! 3. Sets up blockchain watchers for networks with active monitors
//! 4. Processes blocks and triggers notifications based on configured conditions
//! 5. Handles graceful shutdown on Ctrl+C

pub mod bootstrap;
pub mod models;
pub mod repositories;
pub mod services;
pub mod utils;

use crate::{
<<<<<<< HEAD
	bootstrap::{create_block_handler, has_active_monitors, initialize_services, Result},
	models::{BlockChainType, Network},
	services::{
		blockchain::{EvmClient, StellarClient},
=======
	models::{BlockChainType, BlockType, Monitor, MonitorMatch, Network, ProcessedBlock},
	repositories::{
		MonitorRepository, MonitorService, NetworkRepository, NetworkService, TriggerRepository,
		TriggerService,
	},
	services::{
		blockchain::{BlockChainClient, BlockFilterFactory, EvmClient, StellarClient},
>>>>>>> 26581fec
		blockwatcher::{BlockTracker, BlockWatcherService, FileBlockStorage},
	},
};

use dotenvy::dotenv;
use futures::future::BoxFuture;
use log::{error, info};
<<<<<<< HEAD
use std::sync::Arc;
=======
use std::{collections::HashMap, error::Error, sync::Arc};
>>>>>>> 26581fec
use tokio::sync::broadcast;

/// Main entry point for the blockchain monitoring service.
///
/// # Errors
/// Returns an error if service initialization fails or if there's an error during shutdown.
#[tokio::main]
async fn main() -> Result<()> {
	// Load environment variables from .env file
	dotenv().ok();
	env_logger::init();

	let (filter_service, trigger_execution_service, active_monitors, networks) =
		initialize_services()?;

	let networks_with_monitors: Vec<Network> = networks
		.values()
		.filter(|network| has_active_monitors(&active_monitors.clone(), &network.slug))
		.cloned()
		.collect();

	if networks_with_monitors.is_empty() {
		info!("No networks with active monitors found. Exiting...");
		return Ok(());
	}

	let (shutdown_tx, _) = broadcast::channel(1);

	let block_handler = create_block_handler(shutdown_tx.clone(), filter_service, active_monitors);
	let trigger_handler = create_trigger_handler(shutdown_tx.clone(), trigger_execution_service);

	let file_block_storage = Arc::new(FileBlockStorage::default());
	let block_watcher = BlockWatcherService::new(
		file_block_storage.clone(),
		block_handler,
		trigger_handler,
		Arc::new(BlockTracker::new(1000, Some(file_block_storage.clone()))),
	)
	.await?;

	for network in networks_with_monitors {
		match network.network_type {
			BlockChainType::EVM => {
				let client = EvmClient::new(&network).await?;
				let _ = block_watcher.start_network_watcher(&network, client).await;
			}

			BlockChainType::Stellar => {
				let client = StellarClient::new(&network).await?;
				let _ = block_watcher.start_network_watcher(&network, client).await;
			}
			BlockChainType::Midnight => unimplemented!("Midnight not implemented"),
			BlockChainType::Solana => unimplemented!("Solana not implemented"),
		}
	}

	info!("Service started. Press Ctrl+C to shutdown");
	tokio::select! {
		_ = tokio::signal::ctrl_c() => {
			info!("Shutdown signal received, stopping services...");
			let _ = shutdown_tx.send(());

			// Create a future for all network shutdown operations
			let shutdown_futures = networks.values().map(|network| {
				block_watcher.stop_network_watcher(&network.slug)
			});

			// Wait for all shutdown operations to complete
			for result in futures::future::join_all(shutdown_futures).await {
				if let Err(e) = result {
					error!("Error during shutdown: {}", e);
				}
			}

			// Give some time for in-flight tasks to complete
			tokio::time::sleep(tokio::time::Duration::from_secs(1)).await;
		}
	}

	info!("Shutdown complete");
	Ok(())
<<<<<<< HEAD
=======
}

/// Initializes all required services for the blockchain monitor.
///
/// # Returns
/// Returns a tuple containing:
/// - FilterService: Handles filtering of blockchain data
/// - TriggerExecutionService: Manages trigger execution
/// - Vec<Monitor>: List of active monitors
/// - HashMap<String, Network>: Available networks indexed by slug
///
/// # Errors
/// Returns an error if any service initialization fails
fn initialize_services() -> ServiceResult {
	let network_service = NetworkService::<NetworkRepository>::new(None)?;
	let trigger_service = TriggerService::<TriggerRepository>::new(None)?;
	let monitor_service = Arc::new(MonitorService::<MonitorRepository>::new(
		None,
		Some(&network_service),
		Some(&trigger_service),
	)?);
	let notification_service = NotificationService::new();

	let filter_service = Arc::new(FilterService::new());
	let trigger_execution_service = Arc::new(TriggerExecutionService::<TriggerRepository>::new(
		trigger_service,
		notification_service,
	));

	let monitors = monitor_service.get_all();
	let active_monitors = filter_active_monitors(monitors);
	let networks = network_service.get_all();

	Ok((
		filter_service,
		trigger_execution_service,
		active_monitors,
		networks,
	))
}

/// Creates a block handler function that processes new blocks from the blockchain.
///
/// # Arguments
/// * `shutdown_tx` - Broadcast channel for shutdown signals
/// * `filter_service` - Service for filtering blockchain data
/// * `active_monitors` - List of active monitors
///
/// # Returns
/// Returns a function that handles incoming blocks
fn create_block_handler(
	shutdown_tx: broadcast::Sender<()>,
	filter_service: Arc<FilterService>,
	active_monitors: Vec<Monitor>,
) -> Arc<impl Fn(BlockType, Network) -> BoxFuture<'static, ProcessedBlock> + Send + Sync> {
	Arc::new(
		move |block: BlockType, network: Network| -> BoxFuture<'static, ProcessedBlock> {
			let filter_service = filter_service.clone();
			let active_monitors = active_monitors.clone();
			let shutdown_tx = shutdown_tx.clone();
			Box::pin(async move {
				let applicable_monitors = filter_network_monitors(&active_monitors, &network.slug);

				let mut processed_block = ProcessedBlock {
					block_number: block.number().unwrap_or(0),
					network_slug: network.slug.clone(),
					processing_results: Vec::new(),
				};

				if !applicable_monitors.is_empty() {
					let mut shutdown_rx = shutdown_tx.subscribe();

					let matches = match network.network_type {
						BlockChainType::EVM => {
							if let Ok(client) = EvmClient::new(&network).await {
								process_block(
									&client,
									&network,
									&block,
									&applicable_monitors,
									&filter_service,
									&mut shutdown_rx,
								)
								.await
								.unwrap_or_default()
							} else {
								Vec::new()
							}
						}
						BlockChainType::Stellar => {
							if let Ok(client) = StellarClient::new(&network).await {
								process_block(
									&client,
									&network,
									&block,
									&applicable_monitors,
									&filter_service,
									&mut shutdown_rx,
								)
								.await
								.unwrap_or_default()
							} else {
								Vec::new()
							}
						}
						BlockChainType::Midnight => Vec::new(), // unimplemented
						BlockChainType::Solana => Vec::new(),   // unimplemented
					};

					processed_block.processing_results = matches;
				}

				processed_block
			})
		},
	)
}

/// Creates a trigger handler function that processes trigger events from the block processing
/// pipeline.
///
/// # Arguments
/// * `shutdown_tx` - Broadcast channel for shutdown signals
/// * `trigger_service` - Service for executing triggers
///
/// # Returns
/// Returns a function that handles trigger execution for matching monitors
fn create_trigger_handler(
	shutdown_tx: broadcast::Sender<()>,
	trigger_service: Arc<TriggerExecutionService<TriggerRepository>>,
) -> Arc<impl Fn(&ProcessedBlock) + Send + Sync> {
	Arc::new(move |block: &ProcessedBlock| {
		let trigger_service = trigger_service.clone();
		let mut shutdown_rx = shutdown_tx.subscribe();
		let block = block.clone();
		tokio::spawn(async move {
			tokio::select! {
				_ = async {
					for monitor_match in &block.processing_results {
						if let Err(e) = handle_match(monitor_match.clone(), &trigger_service).await {
							error!("Error handling trigger: {}", e);
						}
					}
				} => {}
				_ = shutdown_rx.recv() => {
					info!("Shutting down trigger handling task");
				}
			}
		});
	})
}

/// Processes a single block for all applicable monitors.
///
/// # Arguments
/// * `network` - The network the block belongs to
/// * `block` - The block to process
/// * `applicable_monitors` - List of monitors that apply to this network
/// * `filter_service` - Service for filtering blockchain data
/// * `trigger_service` - Service for executing triggers
/// * `shutdown_rx` - Receiver for shutdown signals
async fn process_block<T>(
	client: &T,
	network: &Network,
	block: &BlockType,
	applicable_monitors: &[Monitor],
	filter_service: &FilterService,
	shutdown_rx: &mut broadcast::Receiver<()>,
) -> Option<Vec<MonitorMatch>>
where
	T: BlockChainClient + BlockFilterFactory<T>,
{
	tokio::select! {
		result = filter_service.filter_block(client, network, block, applicable_monitors) => {
			match result {
				Ok(matches) => Some(matches),
				Err(e) => {
					error!("Error filtering block: {}", e);
					None
				}
			}
		}
		_ = shutdown_rx.recv() => {
			info!("Shutting down block processing task");
			None
		}
	}
}

/// Checks if a network has any active monitors.
///
/// # Arguments
/// * `monitors` - List of monitors to check
/// * `network_slug` - Network identifier to check for
///
/// # Returns
/// Returns true if there are any active monitors for the given network
fn has_active_monitors(monitors: &[Monitor], network_slug: &String) -> bool {
	monitors.iter().any(|m| m.networks.contains(network_slug))
}

/// Filters out paused monitors from the provided collection.
///
/// # Arguments
/// * `monitors` - HashMap of monitors to filter
///
/// # Returns
/// Returns a vector containing only active (non-paused) monitors
fn filter_active_monitors(monitors: HashMap<String, Monitor>) -> Vec<Monitor> {
	monitors
		.into_values()
		.filter(|m| !m.paused)
		.collect::<Vec<_>>()
}

/// Filters monitors that are applicable to a specific network.
///
/// # Arguments
/// * `monitors` - List of monitors to filter
/// * `network_slug` - Network identifier to filter by
///
/// # Returns
/// Returns a vector of monitors that are configured for the specified network
fn filter_network_monitors(monitors: &[Monitor], network_slug: &String) -> Vec<Monitor> {
	monitors
		.iter()
		.filter(|m| m.networks.contains(network_slug))
		.cloned()
		.collect()
>>>>>>> 26581fec
}<|MERGE_RESOLUTION|>--- conflicted
+++ resolved
@@ -25,32 +25,20 @@
 pub mod utils;
 
 use crate::{
-<<<<<<< HEAD
-	bootstrap::{create_block_handler, has_active_monitors, initialize_services, Result},
+	bootstrap::{
+		create_block_handler, create_trigger_handler, has_active_monitors, initialize_services,
+		Result,
+	},
 	models::{BlockChainType, Network},
 	services::{
 		blockchain::{EvmClient, StellarClient},
-=======
-	models::{BlockChainType, BlockType, Monitor, MonitorMatch, Network, ProcessedBlock},
-	repositories::{
-		MonitorRepository, MonitorService, NetworkRepository, NetworkService, TriggerRepository,
-		TriggerService,
-	},
-	services::{
-		blockchain::{BlockChainClient, BlockFilterFactory, EvmClient, StellarClient},
->>>>>>> 26581fec
 		blockwatcher::{BlockTracker, BlockWatcherService, FileBlockStorage},
 	},
 };
 
 use dotenvy::dotenv;
-use futures::future::BoxFuture;
 use log::{error, info};
-<<<<<<< HEAD
 use std::sync::Arc;
-=======
-use std::{collections::HashMap, error::Error, sync::Arc};
->>>>>>> 26581fec
 use tokio::sync::broadcast;
 
 /// Main entry point for the blockchain monitoring service.
@@ -132,236 +120,4 @@
 
 	info!("Shutdown complete");
 	Ok(())
-<<<<<<< HEAD
-=======
-}
-
-/// Initializes all required services for the blockchain monitor.
-///
-/// # Returns
-/// Returns a tuple containing:
-/// - FilterService: Handles filtering of blockchain data
-/// - TriggerExecutionService: Manages trigger execution
-/// - Vec<Monitor>: List of active monitors
-/// - HashMap<String, Network>: Available networks indexed by slug
-///
-/// # Errors
-/// Returns an error if any service initialization fails
-fn initialize_services() -> ServiceResult {
-	let network_service = NetworkService::<NetworkRepository>::new(None)?;
-	let trigger_service = TriggerService::<TriggerRepository>::new(None)?;
-	let monitor_service = Arc::new(MonitorService::<MonitorRepository>::new(
-		None,
-		Some(&network_service),
-		Some(&trigger_service),
-	)?);
-	let notification_service = NotificationService::new();
-
-	let filter_service = Arc::new(FilterService::new());
-	let trigger_execution_service = Arc::new(TriggerExecutionService::<TriggerRepository>::new(
-		trigger_service,
-		notification_service,
-	));
-
-	let monitors = monitor_service.get_all();
-	let active_monitors = filter_active_monitors(monitors);
-	let networks = network_service.get_all();
-
-	Ok((
-		filter_service,
-		trigger_execution_service,
-		active_monitors,
-		networks,
-	))
-}
-
-/// Creates a block handler function that processes new blocks from the blockchain.
-///
-/// # Arguments
-/// * `shutdown_tx` - Broadcast channel for shutdown signals
-/// * `filter_service` - Service for filtering blockchain data
-/// * `active_monitors` - List of active monitors
-///
-/// # Returns
-/// Returns a function that handles incoming blocks
-fn create_block_handler(
-	shutdown_tx: broadcast::Sender<()>,
-	filter_service: Arc<FilterService>,
-	active_monitors: Vec<Monitor>,
-) -> Arc<impl Fn(BlockType, Network) -> BoxFuture<'static, ProcessedBlock> + Send + Sync> {
-	Arc::new(
-		move |block: BlockType, network: Network| -> BoxFuture<'static, ProcessedBlock> {
-			let filter_service = filter_service.clone();
-			let active_monitors = active_monitors.clone();
-			let shutdown_tx = shutdown_tx.clone();
-			Box::pin(async move {
-				let applicable_monitors = filter_network_monitors(&active_monitors, &network.slug);
-
-				let mut processed_block = ProcessedBlock {
-					block_number: block.number().unwrap_or(0),
-					network_slug: network.slug.clone(),
-					processing_results: Vec::new(),
-				};
-
-				if !applicable_monitors.is_empty() {
-					let mut shutdown_rx = shutdown_tx.subscribe();
-
-					let matches = match network.network_type {
-						BlockChainType::EVM => {
-							if let Ok(client) = EvmClient::new(&network).await {
-								process_block(
-									&client,
-									&network,
-									&block,
-									&applicable_monitors,
-									&filter_service,
-									&mut shutdown_rx,
-								)
-								.await
-								.unwrap_or_default()
-							} else {
-								Vec::new()
-							}
-						}
-						BlockChainType::Stellar => {
-							if let Ok(client) = StellarClient::new(&network).await {
-								process_block(
-									&client,
-									&network,
-									&block,
-									&applicable_monitors,
-									&filter_service,
-									&mut shutdown_rx,
-								)
-								.await
-								.unwrap_or_default()
-							} else {
-								Vec::new()
-							}
-						}
-						BlockChainType::Midnight => Vec::new(), // unimplemented
-						BlockChainType::Solana => Vec::new(),   // unimplemented
-					};
-
-					processed_block.processing_results = matches;
-				}
-
-				processed_block
-			})
-		},
-	)
-}
-
-/// Creates a trigger handler function that processes trigger events from the block processing
-/// pipeline.
-///
-/// # Arguments
-/// * `shutdown_tx` - Broadcast channel for shutdown signals
-/// * `trigger_service` - Service for executing triggers
-///
-/// # Returns
-/// Returns a function that handles trigger execution for matching monitors
-fn create_trigger_handler(
-	shutdown_tx: broadcast::Sender<()>,
-	trigger_service: Arc<TriggerExecutionService<TriggerRepository>>,
-) -> Arc<impl Fn(&ProcessedBlock) + Send + Sync> {
-	Arc::new(move |block: &ProcessedBlock| {
-		let trigger_service = trigger_service.clone();
-		let mut shutdown_rx = shutdown_tx.subscribe();
-		let block = block.clone();
-		tokio::spawn(async move {
-			tokio::select! {
-				_ = async {
-					for monitor_match in &block.processing_results {
-						if let Err(e) = handle_match(monitor_match.clone(), &trigger_service).await {
-							error!("Error handling trigger: {}", e);
-						}
-					}
-				} => {}
-				_ = shutdown_rx.recv() => {
-					info!("Shutting down trigger handling task");
-				}
-			}
-		});
-	})
-}
-
-/// Processes a single block for all applicable monitors.
-///
-/// # Arguments
-/// * `network` - The network the block belongs to
-/// * `block` - The block to process
-/// * `applicable_monitors` - List of monitors that apply to this network
-/// * `filter_service` - Service for filtering blockchain data
-/// * `trigger_service` - Service for executing triggers
-/// * `shutdown_rx` - Receiver for shutdown signals
-async fn process_block<T>(
-	client: &T,
-	network: &Network,
-	block: &BlockType,
-	applicable_monitors: &[Monitor],
-	filter_service: &FilterService,
-	shutdown_rx: &mut broadcast::Receiver<()>,
-) -> Option<Vec<MonitorMatch>>
-where
-	T: BlockChainClient + BlockFilterFactory<T>,
-{
-	tokio::select! {
-		result = filter_service.filter_block(client, network, block, applicable_monitors) => {
-			match result {
-				Ok(matches) => Some(matches),
-				Err(e) => {
-					error!("Error filtering block: {}", e);
-					None
-				}
-			}
-		}
-		_ = shutdown_rx.recv() => {
-			info!("Shutting down block processing task");
-			None
-		}
-	}
-}
-
-/// Checks if a network has any active monitors.
-///
-/// # Arguments
-/// * `monitors` - List of monitors to check
-/// * `network_slug` - Network identifier to check for
-///
-/// # Returns
-/// Returns true if there are any active monitors for the given network
-fn has_active_monitors(monitors: &[Monitor], network_slug: &String) -> bool {
-	monitors.iter().any(|m| m.networks.contains(network_slug))
-}
-
-/// Filters out paused monitors from the provided collection.
-///
-/// # Arguments
-/// * `monitors` - HashMap of monitors to filter
-///
-/// # Returns
-/// Returns a vector containing only active (non-paused) monitors
-fn filter_active_monitors(monitors: HashMap<String, Monitor>) -> Vec<Monitor> {
-	monitors
-		.into_values()
-		.filter(|m| !m.paused)
-		.collect::<Vec<_>>()
-}
-
-/// Filters monitors that are applicable to a specific network.
-///
-/// # Arguments
-/// * `monitors` - List of monitors to filter
-/// * `network_slug` - Network identifier to filter by
-///
-/// # Returns
-/// Returns a vector of monitors that are configured for the specified network
-fn filter_network_monitors(monitors: &[Monitor], network_slug: &String) -> Vec<Monitor> {
-	monitors
-		.iter()
-		.filter(|m| m.networks.contains(network_slug))
-		.cloned()
-		.collect()
->>>>>>> 26581fec
 }