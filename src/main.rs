//! Blockchain monitoring service entry point.
//!
//! This binary provides the main entry point for the blockchain monitoring service.
//! It initializes all required services, sets up blockchain watchers for configured
//! networks, and handles graceful shutdown on interrupt signals.
//!
//! # Architecture
//! The service is built around several key components:
//! - Monitors: Define what to watch for in the blockchain
//! - Networks: Supported blockchain networks
//! - Triggers: Actions to take when monitored conditions are met
//! - Services: Core functionality including block watching, filtering, and notifications
//!
//! # Flow
//! 1. Loads configurations from the default directory
//! 2. Initializes core services (monitoring, filtering, notifications)
//! 3. Sets up blockchain watchers for networks with active monitors
//! 4. Processes blocks and triggers notifications based on configured conditions
//! 5. Handles graceful shutdown on Ctrl+C

pub mod bootstrap;
pub mod models;
pub mod repositories;
pub mod services;
pub mod utils;

use crate::{
	bootstrap::{
		create_block_handler, create_trigger_handler, get_contract_specs, has_active_monitors,
		initialize_services, Result,
	},
	models::{BlockChainType, Network, ScriptLanguage},
	repositories::{
		MonitorRepository, MonitorService, NetworkRepository, NetworkService, TriggerRepository,
	},
	services::{
		blockchain::{ClientPool, ClientPoolTrait},
		blockwatcher::{BlockTracker, BlockTrackerTrait, BlockWatcherService, FileBlockStorage},
		filter::FilterService,
		trigger::{TriggerExecutionService, TriggerExecutionServiceTrait},
	},
	utils::{
		constants::DOCUMENTATION_URL,
		logging::setup_logging,
		metrics::server::create_metrics_server,
		monitor::{
			execution::{execute_monitor, MonitorExecutionConfig},
			MonitorExecutionError,
		},
		parse_string_to_bytes_size,
	},
};

use clap::Parser;
use dotenvy::dotenv_override;
use std::collections::HashMap;
use std::env::{set_var, var};
use std::sync::Arc;
use tokio::sync::{watch, Mutex};
use tokio_cron_scheduler::JobScheduler;
use tracing::{error, info, instrument};

type MonitorServiceType = MonitorService<
	MonitorRepository<NetworkRepository, TriggerRepository>,
	NetworkRepository,
	TriggerRepository,
>;
/// Configuration for testing monitor execution
/// Fields:
/// * `path` - Path to the monitor configuration file
/// * `network_slug` - Optional network identifier to run the monitor against
/// * `block_number` - Optional specific block number to test the monitor against
/// * `monitor_service` - Service handling monitor operations
/// * `network_service` - Service handling network operations
/// * `filter_service` - Service handling filter operations
/// * `trigger_execution_service` - Service handling trigger execution
/// * `active_monitors_trigger_scripts` - Map of active monitors and their trigger scripts
/// * `raw_output` - Whether to print the raw output of the monitor execution
/// * `client_pool` - Client pool of blockchain clients
struct MonitorExecutionTestConfig {
	pub path: String,
	pub network_slug: Option<String>,
	pub block_number: Option<u64>,
	pub monitor_service: Arc<Mutex<MonitorServiceType>>,
	pub network_service: Arc<Mutex<NetworkService<NetworkRepository>>>,
	pub filter_service: Arc<FilterService>,
	pub trigger_execution_service: Arc<TriggerExecutionService<TriggerRepository>>,
	pub active_monitors_trigger_scripts: HashMap<String, (ScriptLanguage, String)>,
	pub raw_output: bool,
	pub client_pool: Arc<ClientPool>,
}

#[derive(Parser)]
#[command(
	name = "openzeppelin-monitor",
	about = "A blockchain monitoring service that watches for specific on-chain activities and triggers notifications based on configurable conditions.",
	version
)]
struct Cli {
	/// Write logs to file instead of stdout
	#[arg(long)]
	log_file: bool,

	/// Set log level (trace, debug, info, warn, error)
	#[arg(long, value_name = "LEVEL")]
	log_level: Option<String>,

	/// Path to store log files (default: logs/)
	#[arg(long, value_name = "PATH")]
	log_path: Option<String>,

	/// Maximum log file size before rolling (e.g., "1GB", "500MB", "1024KB")
	#[arg(long, value_name = "SIZE", value_parser = parse_string_to_bytes_size)]
	log_max_size: Option<u64>,

	/// Address to start the metrics server on (default: 127.0.0.1:8081)
	#[arg(long, value_name = "HOST:PORT")]
	metrics_address: Option<String>,

	/// Enable metrics server
	#[arg(long)]
	metrics: bool,

	/// Path to the monitor to execute
	#[arg(long, value_name = "MONITOR_PATH")]
	monitor_path: Option<String>,

	/// Network to execute the monitor for
	#[arg(long, value_name = "NETWORK_SLUG")]
	network: Option<String>,

	/// Block number to execute the monitor for
	#[arg(long, value_name = "BLOCK_NUMBER")]
	block: Option<u64>,

	/// Validate configuration files without starting the service
	#[arg(long)]
	check: bool,
}

impl Cli {
	/// Apply CLI options to environment variables, overriding any existing values
	fn apply_to_env(&self) {
		// Reload environment variables from .env file
		// Override any existing environment variables
		dotenv_override().ok();

		// Log file mode - override if CLI flag is set
		if self.log_file {
			set_var("LOG_MODE", "file");
		}

		// Set log level from RUST_LOG if it exists
		if let Ok(level) = var("RUST_LOG") {
			set_var("LOG_LEVEL", level);
		}

		// Log level - override if CLI flag is set
		if let Some(level) = &self.log_level {
			set_var("LOG_LEVEL", level);
			set_var("RUST_LOG", level);
		}

		// Log path - override if CLI flag is set
		if let Some(path) = &self.log_path {
			set_var("LOG_DATA_DIR", path);
		}

		// Log max size - override if CLI flag is set
		if let Some(max_size) = &self.log_max_size {
			set_var("LOG_MAX_SIZE", max_size.to_string());
		}

		// Metrics server - override if CLI flag is set
		if self.metrics {
			set_var("METRICS_ENABLED", "true");
		}

		// Metrics address - override if CLI flag is set
		if let Some(address) = &self.metrics_address {
			// Extract port from address if it's in HOST:PORT format
			if let Some(port) = address.split(':').nth(1) {
				set_var("METRICS_PORT", port);
			}
		}
	}
}

/// Main entry point for the blockchain monitoring service.
///
/// # Errors
/// Returns an error if service initialization fails or if there's an error during shutdown.
#[tokio::main]
async fn main() -> Result<()> {
	let cli = Cli::parse();

	// Apply CLI options to environment
	cli.apply_to_env();

	// Setup logging to stdout
	setup_logging().unwrap_or_else(|e| {
		error!("Failed to setup logging: {}", e);
	});

	// If --check flag is provided, only validate configuration and exit
	if cli.check {
		validate_configuration().await;
		return Ok(());
	}

	let (
		filter_service,
		trigger_execution_service,
		active_monitors,
		networks,
		monitor_service,
		network_service,
		trigger_service,
	) = initialize_services::<
		MonitorRepository<NetworkRepository, TriggerRepository>,
		NetworkRepository,
		TriggerRepository,
	>(None, None, None)
	.await
	.map_err(|e| anyhow::anyhow!("Failed to initialize services: {}. Please refer to the documentation quickstart ({}) on how to configure the service.", e, DOCUMENTATION_URL))?;

	// Pre-load all trigger scripts into memory at startup to reduce file I/O operations.
	// This prevents repeated file descriptor usage during script execution and improves performance
	// by keeping scripts readily available in memory.
	let active_monitors_trigger_scripts = trigger_execution_service
		.load_scripts(&active_monitors)
		.await?;
	// Read CLI arguments to determine if we should test monitor execution
	let monitor_path = cli.monitor_path.clone();
	let network_slug = cli.network.clone();
	let block_number = cli.block;

	let client_pool = Arc::new(ClientPool::new());

	let should_test_monitor_execution = monitor_path.is_some();
	// If monitor path is provided, test monitor execution else start the service
	if should_test_monitor_execution {
		let monitor_path = monitor_path.ok_or(anyhow::anyhow!(
			"monitor_path must be defined when testing monitor execution"
		))?;
		return test_monitor_execution(MonitorExecutionTestConfig {
			path: monitor_path,
			network_slug,
			block_number,
			monitor_service: monitor_service.clone(),
			network_service: network_service.clone(),
			filter_service: filter_service.clone(),
			trigger_execution_service: trigger_execution_service.clone(),
			active_monitors_trigger_scripts,
			raw_output: false,
			client_pool,
		})
		.await;
	}

	// Check if metrics should be enabled from either CLI flag or env var
	let metrics_enabled =
		cli.metrics || var("METRICS_ENABLED").map(|v| v == "true").unwrap_or(false);

	// Extract metrics address as a String to avoid borrowing issues
	let metrics_address = if var("IN_DOCKER").unwrap_or_default() == "true" {
		// For Docker, use METRICS_PORT env var if available
		var("METRICS_PORT")
			.map(|port| format!("0.0.0.0:{}", port))
			.unwrap_or_else(|_| "0.0.0.0:8081".to_string())
	} else {
		// For CLI, use the command line arg or default
		cli.metrics_address
			.map(|s| s.to_string())
			.unwrap_or_else(|| "127.0.0.1:8081".to_string())
	};

	// Start the metrics server if successful
	let metrics_server = if metrics_enabled {
		info!("Metrics server enabled, starting on {}", metrics_address);

		// Create the metrics server future
		match create_metrics_server(
			metrics_address,
			monitor_service.clone(),
			network_service.clone(),
			trigger_service.clone(),
		) {
			Ok(server) => Some(server),
			Err(e) => {
				error!("Failed to create metrics server: {}", e);
				None
			}
		}
	} else {
		info!("Metrics server disabled. Use --metrics flag or METRICS_ENABLED=true to enable");
		None
	};

	let networks_with_monitors: Vec<Network> = networks
		.values()
		.filter(|network| has_active_monitors(&active_monitors.clone(), &network.slug))
		.cloned()
		.collect();

	if networks_with_monitors.is_empty() {
		info!("No networks with active monitors found. Exiting...");
		return Ok(());
	}

	// Create a vector of networks with their associated monitors
	let network_monitors = networks_with_monitors
		.iter()
		.map(|network| {
			(
				network.clone(),
				active_monitors
					.iter()
					.filter(|m| m.networks.contains(&network.slug))
					.cloned()
					.collect::<Vec<_>>(),
			)
		})
		.collect::<Vec<_>>();

	// Fetch all contract specs for all active monitors
	let contract_specs = get_contract_specs(&client_pool, &network_monitors).await;

	let (shutdown_tx, _) = watch::channel(false);
	let block_handler = create_block_handler(
		shutdown_tx.clone(),
		filter_service,
		active_monitors,
		client_pool.clone(),
		contract_specs,
	);
	let trigger_handler = create_trigger_handler(
		shutdown_tx.clone(),
		trigger_execution_service,
		active_monitors_trigger_scripts,
	);

	let file_block_storage = Arc::new(FileBlockStorage::default());
	let block_watcher = BlockWatcherService::<FileBlockStorage, _, _, JobScheduler>::new(
		file_block_storage.clone(),
		block_handler,
		trigger_handler,
		Arc::new(BlockTracker::new(1000, Some(file_block_storage.clone()))),
	)
	.await?;

	for network in networks_with_monitors {
		match network.network_type {
			BlockChainType::EVM => {
				if let Ok(client) = client_pool.get_evm_client(&network).await {
					let _ = block_watcher
						.start_network_watcher(&network, (*client).clone())
						.await
						.inspect_err(|e| {
							error!("Failed to start EVM network watcher: {}", e);
						});
				} else {
					error!("Failed to get EVM client for network: {}", network.slug);
				}
			}
			BlockChainType::Stellar => {
				if let Ok(client) = client_pool.get_stellar_client(&network).await {
					let _ = block_watcher
						.start_network_watcher(&network, (*client).clone())
						.await
						.inspect_err(|e| {
							error!("Failed to start Stellar network watcher: {}", e);
						});
				} else {
					error!("Failed to get Stellar client for network: {}", network.slug);
				}
			}
			BlockChainType::Midnight => unimplemented!("Midnight not implemented"),
		}
	}

	info!("Service started. Press Ctrl+C to shutdown");

	let ctrl_c = tokio::signal::ctrl_c();

	if let Some(metrics_future) = metrics_server {
		tokio::select! {
				result = ctrl_c => {
					if let Err(e) = result {
			  error!("Error waiting for Ctrl+C: {}", e);
			}
			info!("Shutdown signal received, stopping services...");
		  }
		  result = metrics_future => {
			if let Err(e) = result {
			  error!("Metrics server error: {}", e);
			}
			info!("Metrics server stopped, shutting down services...");
		  }
		}
	} else {
		let _ = ctrl_c.await;
		info!("Shutdown signal received, stopping services...");
	}

	// Common shutdown logic
	let _ = shutdown_tx.send(true);

	// Future for all network shutdown operations
	let shutdown_futures = networks
		.values()
		.map(|network| block_watcher.stop_network_watcher(&network.slug));

	for result in futures::future::join_all(shutdown_futures).await {
		if let Err(e) = result {
			error!("Error during shutdown: {}", e);
		}
	}

	tokio::time::sleep(tokio::time::Duration::from_secs(1)).await;

	info!("Shutdown complete");
	Ok(())
}

/// Tests the execution of a blockchain monitor configuration file.
///
/// This function loads and executes a monitor configuration from the specified path,
/// allowing for optional network and block number specifications. It's primarily used
/// for testing and debugging monitor configurations before deploying them.
///
/// # Arguments
/// * `config` - Configuration for monitor execution
///
/// # Returns
/// * `Result<()>` - Ok(()) if execution succeeds, or an error if execution fails
///
/// # Errors
/// * Returns an error if network slug is missing when block number is specified
/// * Returns an error if monitor execution fails for any reason (invalid path, network issues, etc.)
#[instrument(skip_all)]
async fn test_monitor_execution(config: MonitorExecutionTestConfig) -> Result<()> {
	// Validate inputs first
	if config.block_number.is_some() && config.network_slug.is_none() {
		return Err(Box::new(MonitorExecutionError::execution_error(
			"Network name is required when executing a monitor for a specific block",
			None,
			None,
		)));
	}

	info!(
		message = "Starting monitor execution",
		path = config.path,
		network = config.network_slug,
		block = config.block_number,
	);

	let result = execute_monitor(MonitorExecutionConfig {
		path: config.path.clone(),
		network_slug: config.network_slug.clone(),
		block_number: config.block_number,
		monitor_service: config.monitor_service.clone(),
		network_service: config.network_service.clone(),
		filter_service: config.filter_service.clone(),
		trigger_execution_service: config.trigger_execution_service.clone(),
		active_monitors_trigger_scripts: config.active_monitors_trigger_scripts.clone(),
		client_pool: config.client_pool.clone(),
	})
	.await;

	match result {
		Ok(matches) => {
			info!("Monitor execution completed successfully");

			if matches.is_empty() {
				info!("No matches found");
				return Ok(());
			}

			info!("=========== Execution Results ===========");

			if config.raw_output {
				info!(matches = %matches, "Raw execution results");
			} else {
				// Parse and extract relevant information
				match serde_json::from_str::<serde_json::Value>(&matches) {
					Ok(json) => {
						if let Some(matches_array) = json.as_array() {
							info!(total = matches_array.len(), "Found matches");

							for (idx, match_result) in matches_array.iter().enumerate() {
								info!("Match #{}", idx + 1);
								info!("-------------");

								// Handle any network type (EVM, Stellar, etc.)
								for (network_type, details) in
									match_result.as_object().unwrap_or(&serde_json::Map::new())
								{
									// Get monitor name
									if let Some(monitor) = details.get("monitor") {
										if let Some(name) =
											monitor.get("name").and_then(|n| n.as_str())
										{
											info!("Monitor: {}", name);
										}
									}

									info!(
										"Network: {}",
										details
											.get("network_slug")
											.unwrap_or(&serde_json::Value::Null)
									);

									// Get transaction details based on network type
									match network_type.as_str() {
										"EVM" => {
											if let Some(receipt) = details.get("receipt") {
												// Get block number (handle hex format)
												if let Some(block) = receipt.get("blockNumber") {
													let block_num = match block.as_str() {
														Some(hex) if hex.starts_with("0x") => {
															u64::from_str_radix(
																hex.trim_start_matches("0x"),
																16,
															)
															.map(|n| n.to_string())
															.unwrap_or_else(|_| hex.to_string())
														}
														_ => block
															.as_str()
															.unwrap_or_default()
															.to_string(),
													};
													info!("Block: {}", block_num);
												}

												// Get transaction hash
												if let Some(hash) = receipt
													.get("transactionHash")
													.and_then(|h| h.as_str())
												{
													info!("Transaction: {}", hash);
												}
											}
										}
										"Stellar" => {
											// Get block number from ledger
											if let Some(ledger) = details.get("ledger") {
												if let Some(sequence) =
													ledger.get("sequence").and_then(|s| s.as_u64())
												{
													info!("Ledger: {}", sequence);
												}
											}

											// Get transaction hash
											if let Some(transaction) = details.get("transaction") {
												if let Some(hash) = transaction
													.get("txHash")
													.and_then(|h| h.as_str())
												{
													info!("Transaction: {}", hash);
												}
											}
										}
										_ => {}
									}

									// Get matched conditions (common across networks)
									if let Some(matched_on) = details.get("matched_on") {
										info!("Matched Conditions:");

										// Check events
										if let Some(events) =
											matched_on.get("events").and_then(|e| e.as_array())
										{
											for event in events {
												let mut condition = String::new();
												if let Some(sig) =
													event.get("signature").and_then(|s| s.as_str())
												{
													condition.push_str(sig);
												}
												if let Some(expr) =
													event.get("expression").and_then(|e| e.as_str())
												{
													if !expr.is_empty() {
														condition
															.push_str(&format!(" where {}", expr));
													}
												}
												if !condition.is_empty() {
													info!("  - Event: {}", condition);
												}
											}
										}

										// Check functions
										if let Some(functions) =
											matched_on.get("functions").and_then(|f| f.as_array())
										{
											for function in functions {
												let mut condition = String::new();
												if let Some(sig) = function
													.get("signature")
													.and_then(|s| s.as_str())
												{
													condition.push_str(sig);
												}
												if let Some(expr) = function
													.get("expression")
													.and_then(|e| e.as_str())
												{
													if !expr.is_empty() {
														condition
															.push_str(&format!(" where {}", expr));
													}
												}
												if !condition.is_empty() {
													info!("  - Function: {}", condition);
												}
											}
										}

										// Check transaction conditions
										if let Some(txs) = matched_on
											.get("transactions")
											.and_then(|t| t.as_array())
										{
											for tx in txs {
												if let Some(status) =
													tx.get("status").and_then(|s| s.as_str())
												{
													info!("  - Transaction Status: {}", status);
												}
											}
										}
									}
								}
								info!("-------------\n");
							}
						}
					}
					Err(e) => {
						tracing::warn!(
							error = %e,
							"Failed to parse JSON output, falling back to raw output"
						);
						info!(matches = %matches, "Raw execution results");
					}
				}
			}

			info!("=========================================");
			Ok(())
		}
		Err(e) => {
			// Convert to domain-specific error with proper context
			Err(MonitorExecutionError::execution_error(
				"Monitor execution failed",
				Some(e.into()),
				Some(std::collections::HashMap::from([
					("path".to_string(), config.path),
					(
						"network".to_string(),
						config.network_slug.unwrap_or_default(),
					),
					(
						"block".to_string(),
						config
							.block_number
							.map(|b| b.to_string())
							.unwrap_or_default(),
					),
				])),
			)
			.into())
		}
	}
}

/// Validates configuration files and their structure
async fn validate_configuration() {
	info!("Validating configuration files...");

	// Initialize services in validation mode to check configurations
	match initialize_services::<
		MonitorRepository<NetworkRepository, TriggerRepository>,
		NetworkRepository,
		TriggerRepository,
	>(None, None, None)
	.await
	{
		Ok((_, _, active_monitors, networks, _, _, _)) => {
			info!("✓ Core services initialized successfully");

			// Check if we have any monitors configured
			if active_monitors.is_empty() {
				error!("No active monitors found. Please refer to the documentation quickstart ({}) for configuration setup.", DOCUMENTATION_URL);
				return;
			}
			info!("✓ Found {} active monitor(s)", active_monitors.len());

			// Check if we have any networks with active monitors
			let networks_with_monitors: Vec<&Network> = networks
				.values()
				.filter(|network| has_active_monitors(&active_monitors, &network.slug))
				.collect();

			if networks_with_monitors.is_empty() {
				error!("No networks with active monitors found. Please refer to the documentation quickstart ({}) for network configuration.", DOCUMENTATION_URL);
				return;
			}
<<<<<<< HEAD
			BlockChainType::Stellar => {
				if let Ok(client) = client_pool.get_stellar_client(&network).await {
					let _ = block_watcher
						.start_network_watcher(&network, (*client).clone())
						.await
						.inspect_err(|e| {
							error!("Failed to start Stellar network watcher: {}", e);
						});
				} else {
					error!("Failed to get Stellar client for network: {}", network.slug);
				}
			}
			BlockChainType::Midnight => {
				if let Ok(client) = client_pool.get_midnight_client(&network).await {
					let _ = block_watcher
						.start_network_watcher(&network, (*client).clone())
						.await
						.inspect_err(|e| {
							error!("Failed to start Midnight network watcher: {}", e);
						});
				} else {
					error!(
						"Failed to get Midnight client for network: {}",
						network.slug
					);
				}
			}
		}
	}

	info!("Service started. Press Ctrl+C to shutdown");

	let ctrl_c = tokio::signal::ctrl_c();
=======
			info!(
				"✓ Found {} network(s) with active monitors",
				networks_with_monitors.len()
			);
>>>>>>> d6319d7a

			info!("Configuration validation completed successfully!");
		}
		Err(e) => {
			error!("{}.\nPlease refer to the documentation quickstart ({}) for proper configuration setup.", e, DOCUMENTATION_URL);
		}
	}
}

#[cfg(test)]
mod tests {
	use super::*;

	#[tokio::test]
	async fn test_monitor_execution_without_network_slug_with_block_number() {
		// Initialize services
		let (filter_service, trigger_execution_service, _, _, monitor_service, network_service, _) =
			initialize_services::<
				MonitorRepository<NetworkRepository, TriggerRepository>,
				NetworkRepository,
				TriggerRepository,
			>(None, None, None)
			.await
			.unwrap();

		let path = "test_monitor.json".to_string();
		let block_number = Some(12345);
		let client_pool = Arc::new(ClientPool::new());
		// Execute test
		let result = test_monitor_execution(MonitorExecutionTestConfig {
			path,
			network_slug: None,
			block_number,
			monitor_service: monitor_service.clone(),
			network_service: network_service.clone(),
			filter_service: filter_service.clone(),
			trigger_execution_service: trigger_execution_service.clone(),
			active_monitors_trigger_scripts: HashMap::new(),
			raw_output: false,
			client_pool: client_pool.clone(),
		})
		.await;

		// Verify result and error logging
		assert!(result.is_err());
		assert!(result
			.err()
			.unwrap()
			.to_string()
			.contains("Network name is required when executing a monitor for a specific block"));
	}

	#[tokio::test]
	async fn test_monitor_execution_with_invalid_path() {
		// Initialize services
		let (filter_service, trigger_execution_service, _, _, monitor_service, network_service, _) =
			initialize_services::<
				MonitorRepository<NetworkRepository, TriggerRepository>,
				NetworkRepository,
				TriggerRepository,
			>(None, None, None)
			.await
			.unwrap();

		// Test parameters
		let path = "nonexistent_monitor.json".to_string();
		let network_slug = Some("test_network".to_string());
		let block_number = Some(12345);

		let client_pool = Arc::new(ClientPool::new());
		// Execute test
		let result = test_monitor_execution(MonitorExecutionTestConfig {
			path,
			network_slug,
			block_number,
			monitor_service: monitor_service.clone(),
			network_service: network_service.clone(),
			filter_service: filter_service.clone(),
			trigger_execution_service: trigger_execution_service.clone(),
			active_monitors_trigger_scripts: HashMap::new(),
			raw_output: false,
			client_pool: client_pool.clone(),
		})
		.await;

		// Verify result
		assert!(result.is_err());
		assert!(result
			.err()
			.unwrap()
			.to_string()
			.contains("Monitor execution failed"));
	}
}<|MERGE_RESOLUTION|>--- conflicted
+++ resolved
@@ -375,7 +375,21 @@
 					error!("Failed to get Stellar client for network: {}", network.slug);
 				}
 			}
-			BlockChainType::Midnight => unimplemented!("Midnight not implemented"),
+			BlockChainType::Midnight => {
+				if let Ok(client) = client_pool.get_midnight_client(&network).await {
+					let _ = block_watcher
+						.start_network_watcher(&network, (*client).clone())
+						.await
+						.inspect_err(|e| {
+							error!("Failed to start Midnight network watcher: {}", e);
+						});
+				} else {
+					error!(
+						"Failed to get Midnight client for network: {}",
+						network.slug
+					);
+				}
+			}
 		}
 	}
 
@@ -713,46 +727,10 @@
 				error!("No networks with active monitors found. Please refer to the documentation quickstart ({}) for network configuration.", DOCUMENTATION_URL);
 				return;
 			}
-<<<<<<< HEAD
-			BlockChainType::Stellar => {
-				if let Ok(client) = client_pool.get_stellar_client(&network).await {
-					let _ = block_watcher
-						.start_network_watcher(&network, (*client).clone())
-						.await
-						.inspect_err(|e| {
-							error!("Failed to start Stellar network watcher: {}", e);
-						});
-				} else {
-					error!("Failed to get Stellar client for network: {}", network.slug);
-				}
-			}
-			BlockChainType::Midnight => {
-				if let Ok(client) = client_pool.get_midnight_client(&network).await {
-					let _ = block_watcher
-						.start_network_watcher(&network, (*client).clone())
-						.await
-						.inspect_err(|e| {
-							error!("Failed to start Midnight network watcher: {}", e);
-						});
-				} else {
-					error!(
-						"Failed to get Midnight client for network: {}",
-						network.slug
-					);
-				}
-			}
-		}
-	}
-
-	info!("Service started. Press Ctrl+C to shutdown");
-
-	let ctrl_c = tokio::signal::ctrl_c();
-=======
 			info!(
 				"✓ Found {} network(s) with active monitors",
 				networks_with_monitors.len()
 			);
->>>>>>> d6319d7a
 
 			info!("Configuration validation completed successfully!");
 		}
