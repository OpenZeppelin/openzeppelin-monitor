//! Blockchain monitoring service entry point.
//!
//! This binary provides the main entry point for the blockchain monitoring service.
//! It initializes all required services, sets up blockchain watchers for configured
//! networks, and handles graceful shutdown on interrupt signals.
//!
//! # Architecture
//! The service is built around several key components:
//! - Monitors: Define what to watch for in the blockchain
//! - Networks: Supported blockchain networks
//! - Triggers: Actions to take when monitored conditions are met
//! - Services: Core functionality including block watching, filtering, and notifications
//!
//! # Flow
//! 1. Loads configurations from the default directory
//! 2. Initializes core services (monitoring, filtering, notifications)
//! 3. Sets up blockchain watchers for networks with active monitors
//! 4. Processes blocks and triggers notifications based on configured conditions
//! 5. Handles graceful shutdown on Ctrl+C

pub mod bootstrap;
pub mod models;
pub mod repositories;
pub mod services;
pub mod utils;

use crate::{
	bootstrap::{
		create_block_handler, create_trigger_handler, has_active_monitors, initialize_services,
		Result,
	},
	models::{BlockChainType, Network},
	repositories::{
		MonitorRepository, MonitorService, NetworkRepository, NetworkService, TriggerRepository,
	},
	services::{
		blockchain::{ClientPool, ClientPoolTrait},
		blockwatcher::{BlockTracker, BlockTrackerTrait, BlockWatcherService, FileBlockStorage},
		filter::FilterService,
		trigger::TriggerExecutionServiceTrait,
	},
	utils::{
		constants::DOCUMENTATION_URL, logging::setup_logging,
		metrics::server::create_metrics_server, monitor::execution::execute_monitor,
		monitor::MonitorExecutionError,
	},
};

use clap::{Arg, Command};
use dotenvy::dotenv;
use std::env::{set_var, var};
use std::sync::Arc;
use tokio::sync::{watch, Mutex};
use tokio_cron_scheduler::JobScheduler;
use tracing::{error, info, instrument};

type MonitorServiceType = MonitorService<
	MonitorRepository<NetworkRepository, TriggerRepository>,
	NetworkRepository,
	TriggerRepository,
>;

/// Tests the execution of a blockchain monitor configuration file.
///
/// This function loads and executes a monitor configuration from the specified path,
/// allowing for optional network and block number specifications. It's primarily used
/// for testing and debugging monitor configurations before deploying them.
///
/// # Arguments
/// * `path` - Path to the monitor configuration file
/// * `network_slug` - Optional network identifier to run the monitor against
/// * `block_number` - Optional specific block number to test the monitor against
/// * `monitor_service` - Service handling monitor operations
/// * `network_service` - Service handling network operations
/// * `filter_service` - Service handling filter operations
/// * `raw_output` - Whether to print the raw output of the monitor execution
///
/// # Returns
/// * `Result<()>` - Ok(()) if execution succeeds, or an error if execution fails
///
/// # Errors
/// * Returns an error if network slug is missing when block number is specified
/// * Returns an error if monitor execution fails for any reason (invalid path, network issues, etc.)
#[instrument(skip_all)]
async fn test_monitor_execution(
	path: String,
	network_slug: Option<String>,
	block_number: Option<u64>,
	monitor_service: Arc<Mutex<MonitorServiceType>>,
	network_service: Arc<Mutex<NetworkService<NetworkRepository>>>,
	filter_service: Arc<FilterService>,
	raw_output: bool,
) -> Result<()> {
	// Validate inputs first
	if block_number.is_some() && network_slug.is_none() {
		return Err(Box::new(MonitorExecutionError::execution_error(
			"Network name is required when executing a monitor for a specific block",
			None,
			None,
		)));
	}

	tracing::info!(
		message = "Starting monitor execution",
		path,
		network = network_slug,
		block = block_number,
	);

	let client_pool = ClientPool::new();
	let result = execute_monitor(
		&path,
		network_slug.as_ref(),
		block_number.as_ref(),
		monitor_service.clone(),
		network_service.clone(),
		filter_service.clone(),
		client_pool,
	)
	.await;

	match result {
		Ok(matches) => {
			tracing::info!("Monitor execution completed successfully");

			if matches.is_empty() {
				tracing::info!("No matches found");
				return Ok(());
			}

			tracing::info!("=========== Execution Results ===========");

			if raw_output {
				tracing::info!(matches = %matches, "Raw execution results");
			} else {
				// Parse and extract relevant information
				match serde_json::from_str::<serde_json::Value>(&matches) {
					Ok(json) => {
						if let Some(matches_array) = json.as_array() {
							tracing::info!(total = matches_array.len(), "Found matches");

							for (idx, match_result) in matches_array.iter().enumerate() {
								tracing::info!("Match #{}", idx + 1);
								tracing::info!("-------------");

								// Handle any network type (EVM, Stellar, etc.)
								for (network_type, details) in
									match_result.as_object().unwrap_or(&serde_json::Map::new())
								{
									// Get monitor name
									if let Some(monitor) = details.get("monitor") {
										if let Some(name) =
											monitor.get("name").and_then(|n| n.as_str())
										{
											tracing::info!("Monitor: {}", name);
										}
									}

									tracing::info!(
										"Network: {}",
<<<<<<< HEAD
										details.get("network_slug").unwrap()
=======
										details
											.get("network_slug")
											.unwrap_or(&serde_json::Value::Null)
>>>>>>> 11e11a1e
									);

									// Get transaction details based on network type
									match network_type.as_str() {
										"EVM" => {
											if let Some(receipt) = details.get("receipt") {
												// Get block number (handle hex format)
												if let Some(block) = receipt.get("blockNumber") {
													let block_num = match block.as_str() {
														Some(hex) if hex.starts_with("0x") => {
															u64::from_str_radix(
																hex.trim_start_matches("0x"),
																16,
															)
															.map(|n| n.to_string())
															.unwrap_or_else(|_| hex.to_string())
														}
														_ => block
															.as_str()
															.unwrap_or_default()
															.to_string(),
													};
													tracing::info!("Block: {}", block_num);
												}

												// Get transaction hash
												if let Some(hash) = receipt
													.get("transactionHash")
													.and_then(|h| h.as_str())
												{
													tracing::info!("Transaction: {}", hash);
												}
											}
										}
										"Stellar" => {
											// Get block number from ledger
											if let Some(ledger) = details.get("ledger") {
												if let Some(sequence) =
													ledger.get("sequence").and_then(|s| s.as_u64())
												{
													tracing::info!("Ledger: {}", sequence);
												}
											}

											// Get transaction hash
											if let Some(transaction) = details.get("transaction") {
												if let Some(hash) = transaction
													.get("txHash")
													.and_then(|h| h.as_str())
												{
													tracing::info!("Transaction: {}", hash);
												}
											}
										}
										_ => {}
									}

									// Get matched conditions (common across networks)
									if let Some(matched_on) = details.get("matched_on") {
										tracing::info!("Matched Conditions:");

										// Check events
										if let Some(events) =
											matched_on.get("events").and_then(|e| e.as_array())
										{
											for event in events {
												let mut condition = String::new();
												if let Some(sig) =
													event.get("signature").and_then(|s| s.as_str())
												{
													condition.push_str(sig);
												}
												if let Some(expr) =
													event.get("expression").and_then(|e| e.as_str())
												{
													if !expr.is_empty() {
														condition
															.push_str(&format!(" where {}", expr));
													}
												}
												if !condition.is_empty() {
													tracing::info!("  - Event: {}", condition);
												}
											}
										}

										// Check functions
										if let Some(functions) =
											matched_on.get("functions").and_then(|f| f.as_array())
										{
											for function in functions {
												let mut condition = String::new();
												if let Some(sig) = function
													.get("signature")
													.and_then(|s| s.as_str())
												{
													condition.push_str(sig);
												}
												if let Some(expr) = function
													.get("expression")
													.and_then(|e| e.as_str())
												{
													if !expr.is_empty() {
														condition
															.push_str(&format!(" where {}", expr));
													}
												}
												if !condition.is_empty() {
													tracing::info!("  - Function: {}", condition);
												}
											}
										}

										// Check transaction conditions
										if let Some(txs) = matched_on
											.get("transactions")
											.and_then(|t| t.as_array())
										{
											for tx in txs {
												if let Some(status) =
													tx.get("status").and_then(|s| s.as_str())
												{
													tracing::info!(
														"  - Transaction Status: {}",
														status
													);
												}
											}
										}
									}
								}
								tracing::info!("-------------\n");
							}
						}
					}
					Err(e) => {
						tracing::warn!(
							error = %e,
							"Failed to parse JSON output, falling back to raw output"
						);
						tracing::info!(matches = %matches, "Raw execution results");
					}
				}
			}

			tracing::info!("=========================================");
			Ok(())
		}
		Err(e) => {
			// Convert to domain-specific error with proper context
			Err(MonitorExecutionError::execution_error(
				"Monitor execution failed",
				Some(e.into()),
				Some(std::collections::HashMap::from([
					("path".to_string(), path),
					("network".to_string(), network_slug.unwrap_or_default()),
					(
						"block".to_string(),
						block_number.map(|b| b.to_string()).unwrap_or_default(),
					),
				])),
			)
			.into())
		}
	}
}

/// Main entry point for the blockchain monitoring service.
///
/// # Errors
/// Returns an error if service initialization fails or if there's an error during shutdown.
#[tokio::main]
async fn main() -> Result<()> {
	// Initialize command-line interface
	let matches = Command::new("openzeppelin-monitor")
		.version(env!("CARGO_PKG_VERSION"))
		.about(
			"A blockchain monitoring service that watches for specific on-chain activities and \
			 triggers notifications based on configurable conditions.",
		)
		.arg(
			Arg::new("log-file")
				.long("log-file")
				.help("Write logs to file instead of stdout")
				.action(clap::ArgAction::SetTrue),
		)
		.arg(
			Arg::new("log-level")
				.long("log-level")
				.help("Set log level (trace, debug, info, warn, error)")
				.value_name("LEVEL"),
		)
		.arg(
			Arg::new("log-path")
				.long("log-path")
				.help("Path to store log files (default: logs/)")
				.value_name("PATH"),
		)
		.arg(
			Arg::new("log-max-size")
				.long("log-max-size")
				.help("Maximum log file size in bytes before rolling (default: 1GB)")
				.value_name("BYTES"),
		)
		.arg(
			Arg::new("metrics-address")
				.long("metrics-address")
				.help("Address to start the metrics server on (default: 127.0.0.1:8081)")
				.value_name("HOST:PORT"),
		)
		.arg(
			Arg::new("metrics")
				.long("metrics")
				.help("Enable metrics server")
				.action(clap::ArgAction::SetTrue),
		)
		.arg(
			Arg::new("monitorPath")
				.long("monitorPath")
				.help("Path to the monitor to execute")
				.value_name("MONITOR_PATH"),
		)
		.arg(
			Arg::new("network")
				.long("network")
				.help("Network to execute the monitor for")
				.value_name("NETWORK_SLUG"),
		)
		.arg(
			Arg::new("block")
				.long("block")
				.help("Block number to execute the monitor for")
				.value_name("BLOCK_NUMBER"),
		)
		.get_matches();

	// Load environment variables from .env file
	dotenv().ok();

	// Only apply CLI options if the corresponding environment variables are NOT already set
	if matches.get_flag("log-file") && var("LOG_MODE").is_err() {
		set_var("LOG_MODE", "file");
	}

	if let Some(level) = matches.get_one::<String>("log-level") {
		if var("LOG_LEVEL").is_err() {
			set_var("LOG_LEVEL", level);
		}
	}

	if let Some(path) = matches.get_one::<String>("log-path") {
		if var("LOG_DATA_DIR").is_err() {
			set_var("LOG_DATA_DIR", path);
		}
	}

	if let Some(max_size) = matches.get_one::<String>("log-max-size") {
		if var("LOG_MAX_SIZE").is_err() {
			set_var("LOG_MAX_SIZE", max_size);
		}
	}

	// Setup logging to stdout
	setup_logging().unwrap_or_else(|e| {
		error!("Failed to setup logging: {}", e);
	});

	let (
		filter_service,
		trigger_execution_service,
		active_monitors,
		networks,
		monitor_service,
		network_service,
		trigger_service,
	) = initialize_services::<
		MonitorRepository<NetworkRepository, TriggerRepository>,
		NetworkRepository,
		TriggerRepository,
	>(None, None, None)
	.map_err(|e| anyhow::anyhow!("Failed to initialize services: {}. Please refer to the documentation quickstart ({}) on how to configure the service.", e, DOCUMENTATION_URL))?;

	// Read CLI arguments to determine if we should test monitor execution
	let monitor_path = matches
		.get_one::<String>("monitorPath")
		.map(|s| s.to_string());
	let network_slug = matches.get_one::<String>("network").map(|s| s.to_string());
	let block_number = matches
		.get_one::<String>("block")
		.map(|s| {
			s.parse::<u64>().map_err(|e| {
				error!("Failed to parse block number: {}", e);
				e
			})
		})
		.transpose()?;

	let should_test_monitor_execution = monitor_path.is_some();
	// If monitor path is provided, test monitor execution else start the service
	if should_test_monitor_execution {
		let monitor_path = monitor_path.ok_or(anyhow::anyhow!(
			"monitor_path must be defined when testing monitor execution"
		))?;
		return test_monitor_execution(
			monitor_path,
			network_slug,
			block_number,
			monitor_service,
			network_service,
			filter_service,
			false,
		)
		.await;
	}

	// Check if metrics should be enabled from either CLI flag or env var
	let metrics_enabled =
		matches.get_flag("metrics") || var("METRICS_ENABLED").map(|v| v == "true").unwrap_or(false);

	// Extract metrics address as a String to avoid borrowing issues
	let metrics_address = if var("IN_DOCKER").unwrap_or_default() == "true" {
		// For Docker, use METRICS_PORT env var if available
		var("METRICS_PORT")
			.map(|port| format!("0.0.0.0:{}", port))
			.unwrap_or_else(|_| "0.0.0.0:8081".to_string())
	} else {
		// For CLI, use the command line arg or default
		matches
			.get_one::<String>("metrics-address")
			.map(|s| s.to_string())
			.unwrap_or_else(|| "127.0.0.1:8081".to_string())
	};

	// Start the metrics server if successful
	let metrics_server = if metrics_enabled {
		info!("Metrics server enabled, starting on {}", metrics_address);

		// Create the metrics server future
		match create_metrics_server(
			metrics_address,
			monitor_service.clone(),
			network_service.clone(),
			trigger_service.clone(),
		) {
			Ok(server) => Some(server),
			Err(e) => {
				error!("Failed to create metrics server: {}", e);
				None
			}
		}
	} else {
		info!("Metrics server disabled. Use --metrics flag or METRICS_ENABLED=true to enable");
		None
	};

	let networks_with_monitors: Vec<Network> = networks
		.values()
		.filter(|network| has_active_monitors(&active_monitors.clone(), &network.slug))
		.cloned()
		.collect();

	if networks_with_monitors.is_empty() {
		info!("No networks with active monitors found. Exiting...");
		return Ok(());
	}

	let (shutdown_tx, _) = watch::channel(false);
	// Pre-load all trigger scripts into memory at startup to reduce file I/O operations.
	// This prevents repeated file descriptor usage during script execution and improves performance
	// by keeping scripts readily available in memory.
	let active_monitors_trigger_scripts = trigger_execution_service
		.load_scripts(&active_monitors)
		.await?;
	let client_pool = Arc::new(ClientPool::new());
	let block_handler = create_block_handler(
		shutdown_tx.clone(),
		filter_service,
		active_monitors,
		client_pool.clone(),
	);
	let trigger_handler = create_trigger_handler(
		shutdown_tx.clone(),
		trigger_execution_service,
		active_monitors_trigger_scripts,
	);

	let file_block_storage = Arc::new(FileBlockStorage::default());
	let block_watcher = BlockWatcherService::<FileBlockStorage, _, _, JobScheduler>::new(
		file_block_storage.clone(),
		block_handler,
		trigger_handler,
		Arc::new(BlockTracker::new(1000, Some(file_block_storage.clone()))),
	)
	.await?;

	for network in networks_with_monitors {
		match network.network_type {
			BlockChainType::EVM => {
				if let Ok(client) = client_pool.get_evm_client(&network).await {
					let _ = block_watcher
						.start_network_watcher(&network, (*client).clone())
						.await
						.inspect_err(|e| {
							error!("Failed to start EVM network watcher: {}", e);
						});
				} else {
					error!("Failed to get EVM client for network: {}", network.slug);
				}
			}
			BlockChainType::Stellar => {
				if let Ok(client) = client_pool.get_stellar_client(&network).await {
					let _ = block_watcher
						.start_network_watcher(&network, (*client).clone())
						.await
						.inspect_err(|e| {
							error!("Failed to start Stellar network watcher: {}", e);
						});
				} else {
					error!("Failed to get Stellar client for network: {}", network.slug);
				}
			}
			BlockChainType::Midnight => unimplemented!("Midnight not implemented"),
		}
	}

	info!("Service started. Press Ctrl+C to shutdown");

	let ctrl_c = tokio::signal::ctrl_c();

	if let Some(metrics_future) = metrics_server {
		tokio::select! {
				result = ctrl_c => {
					if let Err(e) = result {
			  error!("Error waiting for Ctrl+C: {}", e);
			}
			info!("Shutdown signal received, stopping services...");
		  }
		  result = metrics_future => {
			if let Err(e) = result {
			  error!("Metrics server error: {}", e);
			}
			info!("Metrics server stopped, shutting down services...");
		  }
		}
	} else {
		let _ = ctrl_c.await;
		info!("Shutdown signal received, stopping services...");
	}

	// Common shutdown logic
	let _ = shutdown_tx.send(true);

	// Future for all network shutdown operations
	let shutdown_futures = networks
		.values()
		.map(|network| block_watcher.stop_network_watcher(&network.slug));

	for result in futures::future::join_all(shutdown_futures).await {
		if let Err(e) = result {
			error!("Error during shutdown: {}", e);
		}
	}

	tokio::time::sleep(tokio::time::Duration::from_secs(1)).await;

	info!("Shutdown complete");
	Ok(())
}

#[cfg(test)]
mod tests {
	use super::*;

	#[tokio::test]
	async fn test_monitor_execution_without_network_slug_with_block_number() {
		// Initialize services
		let (filter_service, _, _, _, monitor_service, network_service, _) = initialize_services::<
			MonitorRepository<NetworkRepository, TriggerRepository>,
			NetworkRepository,
			TriggerRepository,
		>(None, None, None)
		.unwrap();

		let path = "test_monitor.json".to_string();
		let block_number = Some(12345);

		// Execute test
		let result = test_monitor_execution(
			path,
			None,
			block_number,
			monitor_service,
			network_service,
			filter_service,
			false,
		)
		.await;

		// Verify result and error logging
		assert!(result.is_err());
		assert!(result
			.err()
			.unwrap()
			.to_string()
			.contains("Network name is required when executing a monitor for a specific block"));
	}

	#[tokio::test]
	async fn test_monitor_execution_with_invalid_path() {
		// Initialize services
		let (filter_service, _, _, _, monitor_service, network_service, _) = initialize_services::<
			MonitorRepository<NetworkRepository, TriggerRepository>,
			NetworkRepository,
			TriggerRepository,
		>(None, None, None)
		.unwrap();

		// Test parameters
		let path = "nonexistent_monitor.json".to_string();
		let network_slug = Some("test_network".to_string());
		let block_number = Some(12345);

		// Execute test
		let result = test_monitor_execution(
			path,
			network_slug,
			block_number,
			monitor_service,
			network_service,
			filter_service,
			false,
		)
		.await;

		// Verify result
		assert!(result.is_err());
		assert!(result
			.err()
			.unwrap()
			.to_string()
			.contains("Monitor execution failed"));
	}
}<|MERGE_RESOLUTION|>--- conflicted
+++ resolved
@@ -158,13 +158,9 @@
 
 									tracing::info!(
 										"Network: {}",
-<<<<<<< HEAD
-										details.get("network_slug").unwrap()
-=======
 										details
 											.get("network_slug")
 											.unwrap_or(&serde_json::Value::Null)
->>>>>>> 11e11a1e
 									);
 
 									// Get transaction details based on network type
