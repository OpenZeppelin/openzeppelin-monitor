--- conflicted
+++ resolved
@@ -13,13 +13,8 @@
 
 use openzeppelin_monitor::{
 	models::{
-<<<<<<< HEAD
-		BlockType, EVMReceiptLog, EVMTransactionReceipt, MidnightChainType, MidnightEvent,
-		MidnightTransaction, Network, StellarEvent, StellarTransaction,
-=======
-		BlockType, ContractSpec, EVMReceiptLog, EVMTransactionReceipt, Network, StellarEvent,
-		StellarTransaction,
->>>>>>> d6319d7a
+		BlockType, ContractSpec, EVMReceiptLog, EVMTransactionReceipt, MidnightChainType,
+		MidnightEvent, MidnightTransaction, Network, StellarEvent, StellarTransaction,
 	},
 	services::{
 		blockchain::{
