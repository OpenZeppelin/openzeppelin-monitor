use futures_util::{SinkExt, StreamExt};
use mockall::mock;
use reqwest_middleware::ClientWithMiddleware;
<<<<<<< HEAD
use reqwest_retry::policies::ExponentialBackoff;
use serde_json::{json, Value};
use std::{collections::HashMap, sync::Arc};
use tokio::net::TcpListener;
use tokio::sync::oneshot;
use tokio_tungstenite::tungstenite::Message;
=======
use serde::Serialize;
use serde_json::{json, Value};
use std::sync::Arc;
use tokio::sync::RwLock;
>>>>>>> 213d4618

use openzeppelin_monitor::services::blockchain::{
	BlockchainTransport, RotatingTransport, TransportError,
};

// Mock implementation of a EVM transport client.
// Used for testing Ethereum compatible blockchain interactions.
// Provides functionality to simulate raw JSON-RPC request handling.
mock! {
	pub EVMTransportClient {
		pub async fn send_raw_request(&self, method: &str, params: Option<Vec<Value>>) -> Result<Value, TransportError>;
		pub async fn get_current_url(&self) -> String;
	}

	impl Clone for EVMTransportClient {
		fn clone(&self) -> Self;
	}
}

#[async_trait::async_trait]
impl BlockchainTransport for MockEVMTransportClient {
	async fn get_current_url(&self) -> String {
		self.get_current_url().await
	}

	async fn send_raw_request<P>(
		&self,
		method: &str,
		params: Option<P>,
	) -> Result<Value, TransportError>
	where
		P: Into<Value> + Send + Clone,
	{
		let params_value = params.map(|p| p.into());
		self.send_raw_request(method, params_value.and_then(|v| v.as_array().cloned()))
			.await
	}

	fn update_endpoint_manager_client(
		&mut self,
		_: ClientWithMiddleware,
	) -> Result<(), anyhow::Error> {
		Ok(())
	}
}

#[async_trait::async_trait]
impl RotatingTransport for MockEVMTransportClient {
	async fn try_connect(&self, _url: &str) -> Result<(), anyhow::Error> {
		Ok(())
	}

	async fn update_client(&self, _url: &str) -> Result<(), anyhow::Error> {
		Ok(())
	}
}

// Mock implementation of a Stellar transport client.
// Used for testing Stellar blockchain interactions.
// Provides functionality to simulate raw JSON-RPC request handling.
mock! {
	pub StellarTransportClient {
		pub async fn send_raw_request(&self, method: &str, params: Option<Value>) -> Result<Value, TransportError>;
		pub async fn get_current_url(&self) -> String;
	}

	impl Clone for StellarTransportClient {
		fn clone(&self) -> Self;
	}
}

#[async_trait::async_trait]
impl BlockchainTransport for MockStellarTransportClient {
	async fn get_current_url(&self) -> String {
		self.get_current_url().await
	}

	async fn send_raw_request<P>(
		&self,
		method: &str,
		params: Option<P>,
	) -> Result<Value, TransportError>
	where
		P: Into<Value> + Send + Clone,
	{
		self.send_raw_request(method, params.map(|p| p.into()))
			.await
	}

	fn update_endpoint_manager_client(
		&mut self,
		_: ClientWithMiddleware,
	) -> Result<(), anyhow::Error> {
		Ok(())
	}
}

#[async_trait::async_trait]
impl RotatingTransport for MockStellarTransportClient {
	async fn try_connect(&self, _url: &str) -> Result<(), anyhow::Error> {
		Ok(())
	}

	async fn update_client(&self, _url: &str) -> Result<(), anyhow::Error> {
		Ok(())
	}
}

// Mock transport that always fails to update the client
// Used for testing URL update failure scenarios in rotating transports.
#[derive(Clone)]
pub struct AlwaysFailsToUpdateClientTransport {
	pub current_url: Arc<RwLock<String>>,
}

#[async_trait::async_trait]
impl BlockchainTransport for AlwaysFailsToUpdateClientTransport {
	async fn get_current_url(&self) -> String {
		self.current_url.read().await.clone()
	}
	async fn send_raw_request<P: Into<Value> + Send + Clone + Serialize>(
		&self,
		_method: &str,
		_params: Option<P>,
	) -> Result<serde_json::Value, TransportError> {
		Ok(json!({"jsonrpc": "2.0", "result": "mocked_response", "id": 1}))
	}
	async fn customize_request<P: Into<Value> + Send + Clone + Serialize>(
		&self,
		method: &str,
		params: Option<P>,
	) -> Value {
		json!({
			"jsonrpc": "2.0",
			"id": 1,
			"method": method,
			"params": params
		})
	}

	fn update_endpoint_manager_client(
		&mut self,
		_: ClientWithMiddleware,
	) -> Result<(), anyhow::Error> {
		Ok(())
	}
}

#[async_trait::async_trait]
impl RotatingTransport for AlwaysFailsToUpdateClientTransport {
	async fn try_connect(&self, _url: &str) -> Result<(), anyhow::Error> {
		Ok(())
	}
	async fn update_client(&self, _url: &str) -> Result<(), anyhow::Error> {
		Err(anyhow::anyhow!("Simulated client update failure"))
	}
}

// Mock transport implementation for testing
// Used to simulate blockchain transport behavior without actual network calls in endpoint manager tests.
#[derive(Clone)]
pub struct MockTransport {
	client: reqwest::Client,
	current_url: Arc<RwLock<String>>,
}

impl MockTransport {
	pub fn new() -> Self {
		Self {
			client: reqwest::Client::new(),
			current_url: Arc::new(RwLock::new(String::new())),
		}
	}
}

#[async_trait::async_trait]
impl BlockchainTransport for MockTransport {
	async fn get_current_url(&self) -> String {
		self.current_url.read().await.clone()
	}

	async fn send_raw_request<P: Into<Value> + Send + Clone + Serialize>(
		&self,
		_method: &str,
		_params: Option<P>,
	) -> Result<serde_json::Value, TransportError> {
		Ok(json!({
			"jsonrpc": "2.0",
			"result": "mocked_response",
			"id": 1
		}))
	}

	async fn customize_request<P: Into<Value> + Send + Clone + Serialize>(
		&self,
		method: &str,
		params: Option<P>,
	) -> Value {
		json!({
			"jsonrpc": "2.0",
			"id": 1,
			"method": method,
			"params": params
		})
	}

	fn update_endpoint_manager_client(
		&mut self,
		_: ClientWithMiddleware,
	) -> Result<(), anyhow::Error> {
		Ok(())
	}
}

#[async_trait::async_trait]
impl RotatingTransport for MockTransport {
	async fn try_connect(&self, url: &str) -> Result<(), anyhow::Error> {
		// Simulate connection attempt
		match self.client.get(url).send().await {
			Ok(_) => Ok(()),
			Err(e) => Err(anyhow::anyhow!("Failed to connect: {}", e)),
		}
	}

	async fn update_client(&self, url: &str) -> Result<(), anyhow::Error> {
		*self.current_url.write().await = url.to_string();
		Ok(())
	}
}

// Mock implementation of a WebSocket transport client.
// Used for testing WebSocket connections.
mock! {
	pub MidnightWsTransportClient {
		pub async fn send_raw_request(&self, method: &str, params: Option<Vec<Value>>) -> Result<Value, TransportError>;
		pub async fn get_current_url(&self) -> String;
		pub async fn try_connect(&self, url: &str) -> Result<(), anyhow::Error>;
		pub async fn update_client(&self, url: &str) -> Result<(), anyhow::Error>;
	}

	impl Clone for MidnightWsTransportClient {
		fn clone(&self) -> Self;
	}
}

#[async_trait::async_trait]
impl BlockchainTransport for MockMidnightWsTransportClient {
	async fn get_current_url(&self) -> String {
		self.get_current_url().await
	}

	async fn send_raw_request<P>(
		&self,
		method: &str,
		params: Option<P>,
	) -> Result<Value, TransportError>
	where
		P: Into<Value> + Send + Clone,
	{
		let params_value = params.map(|p| p.into());
		self.send_raw_request(method, params_value.and_then(|v| v.as_array().cloned()))
			.await
	}

	fn set_retry_policy(
		&mut self,
		_: ExponentialBackoff,
		_: Option<TransientErrorRetryStrategy>,
	) -> Result<(), anyhow::Error> {
		Ok(())
	}

	fn update_endpoint_manager_client(
		&mut self,
		_: ClientWithMiddleware,
	) -> Result<(), anyhow::Error> {
		Ok(())
	}
}

#[async_trait::async_trait]
impl RotatingTransport for MockMidnightWsTransportClient {
	async fn try_connect(&self, url: &str) -> Result<(), anyhow::Error> {
		self.try_connect(url).await
	}

	async fn update_client(&self, url: &str) -> Result<(), anyhow::Error> {
		self.update_client(url).await
	}
}

/// Type alias for method responses
pub type MethodResponse = Box<dyn Fn(&Value) -> Value + Send + Sync>;

/// Start a test WebSocket server that simulates a Substrate client.
/// Returns a URL for the server and a channel for shutting down the server.
///
/// # Arguments
///
/// * `method_responses` - A map of method names to their response functions.
///   Each function takes the request and returns a response value.
///
/// # Returns
///
/// A tuple containing:
/// - The URL of the server
/// - A channel for shutting down the server
pub async fn start_test_websocket_server(
	method_responses: Option<std::collections::HashMap<String, MethodResponse>>,
) -> (String, oneshot::Sender<()>) {
	let listener = TcpListener::bind("127.0.0.1:0").await.unwrap();
	let addr = listener.local_addr().unwrap();
	let url = format!("ws://{}", addr);
	let (shutdown_tx, shutdown_rx) = oneshot::channel();
	let method_responses = Arc::new(method_responses.unwrap_or_default());

	tokio::spawn(async move {
		let mut shutdown_rx = shutdown_rx;
		let mut handles = Vec::new();
		let listener = Arc::new(listener);

		loop {
			let listener = listener.clone();
			tokio::select! {
				accept_result = listener.accept() => {
					if let Ok((stream, _addr)) = accept_result {
						// First, read the HTTP upgrade request
						let mut buf = [0u8; 1024];
						let n = match stream.peek(&mut buf).await {
							Ok(n) => n,
							Err(_) => continue,
						};

						// Check if this is a WebSocket upgrade request
						let request = String::from_utf8_lossy(&buf[..n]);

						if !request.contains("Upgrade: websocket") {
							continue;
						}

						// Now accept the WebSocket connection
						let ws_stream = match tokio_tungstenite::accept_async(stream).await {
							Ok(ws_stream) => ws_stream,
							Err(_) => continue,
						};

						let (write, read) = ws_stream.split();
						let method_responses = method_responses.clone();

						// Spawn a new task to handle this connection
						let handle = tokio::spawn(async move {
							let mut write = write;
							let mut read = read;

							while let Some(msg) = read.next().await {
								match msg {
									Ok(Message::Text(text)) => {
										// Parse the incoming message
										if let Ok(request) = serde_json::from_str::<Value>(&text) {
											// Get the request ID
											let id = request.get("id").cloned();

											// Create a mock response for all methods called by substrate client upon connection
											if let Some(method) = request.get("method").and_then(|m| m.as_str()) {
												match method {
													"timeout_test" => {
														// Sleep for 10 seconds to cause a timeout
														tokio::time::sleep(tokio::time::Duration::from_secs(10)).await;
														return;
													},
													_ => {
														if let Some(response_fn) = method_responses.get(method) {
															let response = response_fn(&request);
															let _ = write.send(Message::Text(response.to_string().into())).await;
														} else {
															// Send error for unknown methods
															let response = json!({
																"jsonrpc": "2.0",
																"id": id,
																"error": {
																	"code": -32601,
																	"message": format!("Method not found: {}", method)
																}
															});
															let _ = write.send(Message::Text(response.to_string().into())).await;
														}
													}
												}
											}
										}
									}
									Ok(Message::Close(_)) => {
										break;
									}
									Ok(Message::Ping(data)) => {
										let _ = write.send(Message::Pong(data)).await;
									}
									Ok(Message::Pong(_)) => {
										continue;
									}
									Err(_) => {
										break;
									}
									_ => {
										continue;
									}
								}
							}
						});

						handles.push(handle);
					}
				}
				_ = &mut shutdown_rx => {
					// Abort all connection tasks
					for handle in handles {
						handle.abort();
					}
					// Drop the listener to stop accepting new connections
					drop(listener);
					break;
				}
			}
		}
	});

	(url, shutdown_tx)
}

pub fn create_method_response(
	responses: &mut HashMap<String, MethodResponse>,
	method: &str,
	result: &Value,
) {
	let result = result.clone();
	responses.insert(
		method.to_string(),
		Box::new(move |request: &Value| {
			let request_id = request.get("id").cloned();
			json!({
				"jsonrpc": "2.0",
				"id": request_id,
				"result": result
			})
		}) as MethodResponse,
	);
}

/// Helper function to create default method responses for common Substrate methods
pub fn create_default_method_responses() -> HashMap<String, MethodResponse> {
	let mut responses = HashMap::new();

	// Add default responses for common methods
	create_method_response(&mut responses, "system_chain", &json!("testnet-02-1"));
	create_method_response(&mut responses, "system_chainType", &json!("Development"));
	create_method_response(&mut responses, "chain_subscribeNewHeads", &json!("0x1"));
	create_method_response(
		&mut responses,
		"chain_getBlockHash",
		&json!("0x0000000000000000000000000000000000000000000000000000000000000000"),
	);
	create_method_response(
		&mut responses,
		"chain_getFinalizedHead",
		&json!("0x0000000000000000000000000000000000000000000000000000000000000000"),
	);
	create_method_response(
		&mut responses,
		"chain_getFinalisedHead",
		&json!("0x0000000000000000000000000000000000000000000000000000000000000000"),
	);
	create_method_response(
		&mut responses,
		"state_getRuntimeVersion",
		&json!({
			"specName": "midnight",
			"implName": "midnight-node",
			"authoringVersion": 1,
			"specVersion": 1,
			"implVersion": 1,
			"apis": [],
			"transactionVersion": 1
		}),
	);
	create_method_response(
		&mut responses,
		"state_getStorage",
		&json!("0x0000000000000000000000000000000000000000000000000000000000000000"),
	);

	// Special case for state_call as it needs to read from a file
	let data =
		std::fs::read_to_string("tests/integration/fixtures/midnight/state_call.json").unwrap();
	let json_response: Value = serde_json::from_str(&data).unwrap();
	create_method_response(&mut responses, "state_call", &json_response["result"]);

	responses
}<|MERGE_RESOLUTION|>--- conflicted
+++ resolved
@@ -1,19 +1,14 @@
 use futures_util::{SinkExt, StreamExt};
 use mockall::mock;
 use reqwest_middleware::ClientWithMiddleware;
-<<<<<<< HEAD
 use reqwest_retry::policies::ExponentialBackoff;
+use serde::Serialize;
 use serde_json::{json, Value};
 use std::{collections::HashMap, sync::Arc};
 use tokio::net::TcpListener;
 use tokio::sync::oneshot;
+use tokio::sync::RwLock;
 use tokio_tungstenite::tungstenite::Message;
-=======
-use serde::Serialize;
-use serde_json::{json, Value};
-use std::sync::Arc;
-use tokio::sync::RwLock;
->>>>>>> 213d4618
 
 use openzeppelin_monitor::services::blockchain::{
 	BlockchainTransport, RotatingTransport, TransportError,
@@ -122,128 +117,6 @@
 	}
 }
 
-// Mock transport that always fails to update the client
-// Used for testing URL update failure scenarios in rotating transports.
-#[derive(Clone)]
-pub struct AlwaysFailsToUpdateClientTransport {
-	pub current_url: Arc<RwLock<String>>,
-}
-
-#[async_trait::async_trait]
-impl BlockchainTransport for AlwaysFailsToUpdateClientTransport {
-	async fn get_current_url(&self) -> String {
-		self.current_url.read().await.clone()
-	}
-	async fn send_raw_request<P: Into<Value> + Send + Clone + Serialize>(
-		&self,
-		_method: &str,
-		_params: Option<P>,
-	) -> Result<serde_json::Value, TransportError> {
-		Ok(json!({"jsonrpc": "2.0", "result": "mocked_response", "id": 1}))
-	}
-	async fn customize_request<P: Into<Value> + Send + Clone + Serialize>(
-		&self,
-		method: &str,
-		params: Option<P>,
-	) -> Value {
-		json!({
-			"jsonrpc": "2.0",
-			"id": 1,
-			"method": method,
-			"params": params
-		})
-	}
-
-	fn update_endpoint_manager_client(
-		&mut self,
-		_: ClientWithMiddleware,
-	) -> Result<(), anyhow::Error> {
-		Ok(())
-	}
-}
-
-#[async_trait::async_trait]
-impl RotatingTransport for AlwaysFailsToUpdateClientTransport {
-	async fn try_connect(&self, _url: &str) -> Result<(), anyhow::Error> {
-		Ok(())
-	}
-	async fn update_client(&self, _url: &str) -> Result<(), anyhow::Error> {
-		Err(anyhow::anyhow!("Simulated client update failure"))
-	}
-}
-
-// Mock transport implementation for testing
-// Used to simulate blockchain transport behavior without actual network calls in endpoint manager tests.
-#[derive(Clone)]
-pub struct MockTransport {
-	client: reqwest::Client,
-	current_url: Arc<RwLock<String>>,
-}
-
-impl MockTransport {
-	pub fn new() -> Self {
-		Self {
-			client: reqwest::Client::new(),
-			current_url: Arc::new(RwLock::new(String::new())),
-		}
-	}
-}
-
-#[async_trait::async_trait]
-impl BlockchainTransport for MockTransport {
-	async fn get_current_url(&self) -> String {
-		self.current_url.read().await.clone()
-	}
-
-	async fn send_raw_request<P: Into<Value> + Send + Clone + Serialize>(
-		&self,
-		_method: &str,
-		_params: Option<P>,
-	) -> Result<serde_json::Value, TransportError> {
-		Ok(json!({
-			"jsonrpc": "2.0",
-			"result": "mocked_response",
-			"id": 1
-		}))
-	}
-
-	async fn customize_request<P: Into<Value> + Send + Clone + Serialize>(
-		&self,
-		method: &str,
-		params: Option<P>,
-	) -> Value {
-		json!({
-			"jsonrpc": "2.0",
-			"id": 1,
-			"method": method,
-			"params": params
-		})
-	}
-
-	fn update_endpoint_manager_client(
-		&mut self,
-		_: ClientWithMiddleware,
-	) -> Result<(), anyhow::Error> {
-		Ok(())
-	}
-}
-
-#[async_trait::async_trait]
-impl RotatingTransport for MockTransport {
-	async fn try_connect(&self, url: &str) -> Result<(), anyhow::Error> {
-		// Simulate connection attempt
-		match self.client.get(url).send().await {
-			Ok(_) => Ok(()),
-			Err(e) => Err(anyhow::anyhow!("Failed to connect: {}", e)),
-		}
-	}
-
-	async fn update_client(&self, url: &str) -> Result<(), anyhow::Error> {
-		*self.current_url.write().await = url.to_string();
-		Ok(())
-	}
-}
-
 // Mock implementation of a WebSocket transport client.
 // Used for testing WebSocket connections.
 mock! {
@@ -276,14 +149,6 @@
 		let params_value = params.map(|p| p.into());
 		self.send_raw_request(method, params_value.and_then(|v| v.as_array().cloned()))
 			.await
-	}
-
-	fn set_retry_policy(
-		&mut self,
-		_: ExponentialBackoff,
-		_: Option<TransientErrorRetryStrategy>,
-	) -> Result<(), anyhow::Error> {
-		Ok(())
 	}
 
 	fn update_endpoint_manager_client(
@@ -511,4 +376,126 @@
 	create_method_response(&mut responses, "state_call", &json_response["result"]);
 
 	responses
+}
+
+// Mock transport that always fails to update the client
+// Used for testing URL update failure scenarios in rotating transports.
+#[derive(Clone)]
+pub struct AlwaysFailsToUpdateClientTransport {
+	pub current_url: Arc<RwLock<String>>,
+}
+
+#[async_trait::async_trait]
+impl BlockchainTransport for AlwaysFailsToUpdateClientTransport {
+	async fn get_current_url(&self) -> String {
+		self.current_url.read().await.clone()
+	}
+	async fn send_raw_request<P: Into<Value> + Send + Clone + Serialize>(
+		&self,
+		_method: &str,
+		_params: Option<P>,
+	) -> Result<serde_json::Value, TransportError> {
+		Ok(json!({"jsonrpc": "2.0", "result": "mocked_response", "id": 1}))
+	}
+	async fn customize_request<P: Into<Value> + Send + Clone + Serialize>(
+		&self,
+		method: &str,
+		params: Option<P>,
+	) -> Value {
+		json!({
+			"jsonrpc": "2.0",
+			"id": 1,
+			"method": method,
+			"params": params
+		})
+	}
+
+	fn update_endpoint_manager_client(
+		&mut self,
+		_: ClientWithMiddleware,
+	) -> Result<(), anyhow::Error> {
+		Ok(())
+	}
+}
+
+#[async_trait::async_trait]
+impl RotatingTransport for AlwaysFailsToUpdateClientTransport {
+	async fn try_connect(&self, _url: &str) -> Result<(), anyhow::Error> {
+		Ok(())
+	}
+	async fn update_client(&self, _url: &str) -> Result<(), anyhow::Error> {
+		Err(anyhow::anyhow!("Simulated client update failure"))
+	}
+}
+
+// Mock transport implementation for testing
+// Used to simulate blockchain transport behavior without actual network calls in endpoint manager tests.
+#[derive(Clone)]
+pub struct MockTransport {
+	client: reqwest::Client,
+	current_url: Arc<RwLock<String>>,
+}
+
+impl MockTransport {
+	pub fn new() -> Self {
+		Self {
+			client: reqwest::Client::new(),
+			current_url: Arc::new(RwLock::new(String::new())),
+		}
+	}
+}
+
+#[async_trait::async_trait]
+impl BlockchainTransport for MockTransport {
+	async fn get_current_url(&self) -> String {
+		self.current_url.read().await.clone()
+	}
+
+	async fn send_raw_request<P: Into<Value> + Send + Clone + Serialize>(
+		&self,
+		_method: &str,
+		_params: Option<P>,
+	) -> Result<serde_json::Value, TransportError> {
+		Ok(json!({
+			"jsonrpc": "2.0",
+			"result": "mocked_response",
+			"id": 1
+		}))
+	}
+
+	async fn customize_request<P: Into<Value> + Send + Clone + Serialize>(
+		&self,
+		method: &str,
+		params: Option<P>,
+	) -> Value {
+		json!({
+			"jsonrpc": "2.0",
+			"id": 1,
+			"method": method,
+			"params": params
+		})
+	}
+
+	fn update_endpoint_manager_client(
+		&mut self,
+		_: ClientWithMiddleware,
+	) -> Result<(), anyhow::Error> {
+		Ok(())
+	}
+}
+
+#[async_trait::async_trait]
+impl RotatingTransport for MockTransport {
+	async fn try_connect(&self, url: &str) -> Result<(), anyhow::Error> {
+		// Simulate connection attempt
+		match self.client.get(url).send().await {
+			Ok(_) => Ok(()),
+			Err(e) => Err(anyhow::anyhow!("Failed to connect: {}", e)),
+		}
+	}
+
+	async fn update_client(&self, url: &str) -> Result<(), anyhow::Error> {
+		*self.current_url.write().await = url.to_string();
+		Ok(())
+	}
 }