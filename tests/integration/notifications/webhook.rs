--- conflicted
+++ resolved
@@ -82,13 +82,8 @@
 #[tokio::test]
 async fn test_webhook_notification_failure_retryable_error() {
 	// Setup async mock server to simulate failure
-<<<<<<< HEAD
-	let mut server = Server::new_async().await;
-	let default_retries_count = HttpRetryConfig::default().max_retries as usize;
-=======
-	let mut server = mockito::Server::new_async().await;
+	let mut server = Server::new_async().await;
 	let default_retries_count = RetryConfig::default().max_retries as usize;
->>>>>>> b6301aaa
 	let mock = server
 		.mock("GET", "/")
 		.with_status(500)
@@ -185,13 +180,8 @@
 #[tokio::test]
 async fn test_notification_service_webhook_execution_failure() {
 	let notification_service = NotificationService::new();
-<<<<<<< HEAD
-	let mut server = Server::new_async().await;
-	let default_retries_count = HttpRetryConfig::default().max_retries as usize;
-=======
-	let mut server = mockito::Server::new_async().await;
+	let mut server = Server::new_async().await;
 	let default_retries_count = RetryConfig::default().max_retries as usize;
->>>>>>> b6301aaa
 
 	// Setup mock webhook server with less strict matching
 	let mock = server
