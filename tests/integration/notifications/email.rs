<<<<<<< HEAD
use mockall::mock;

=======
>>>>>>> b6301aaa
use email_address::EmailAddress;
use lettre::transport::stub::AsyncStubTransport;
use std::collections::HashMap;

use openzeppelin_monitor::{
	models::{
		EVMMonitorMatch, MatchConditions, Monitor, MonitorMatch, NotificationMessage, SecretString,
		SecretValue, TriggerType, TriggerTypeConfig,
	},
	services::notification::{
<<<<<<< HEAD
		EmailContent, EmailNotifier, NotificationError, NotificationService, SmtpConfig,
=======
		EmailContent, EmailNotifier, NotificationError, NotificationService, Notifier,
>>>>>>> b6301aaa
	},
	utils::{
		tests::{
			evm::{monitor::MonitorBuilder, transaction::TransactionBuilder},
			trigger::TriggerBuilder,
		},
		RetryConfig,
	},
};

use crate::integration::mocks::{create_test_evm_logs, create_test_evm_transaction_receipt};

fn create_test_monitor(name: &str) -> Monitor {
	MonitorBuilder::new()
		.name(name)
		.networks(vec!["ethereum_mainnet".to_string()])
		.paused(false)
		.triggers(vec!["test_trigger".to_string()])
		.build()
}

fn create_test_evm_match(monitor: Monitor) -> MonitorMatch {
	let transaction = TransactionBuilder::new().build();

	MonitorMatch::EVM(Box::new(EVMMonitorMatch {
		monitor,
		transaction,
		receipt: Some(create_test_evm_transaction_receipt()),
		logs: Some(create_test_evm_logs()),
		network_slug: "ethereum_mainnet".to_string(),
		matched_on: MatchConditions::default(),
		matched_on_args: None,
	}))
}

<<<<<<< HEAD
mock! {
	pub EmailNotifier {
		pub fn new(smtp_config: SmtpConfig, email_content: EmailContent) -> Result<Self, NotificationError>;
		pub fn format_message(&self, variables: &HashMap<String, String>) -> String;
		pub async fn notify(&self, message: &str) -> Result<(), NotificationError>;
	}
}

mock! {
	pub SmtpTransport {}

	impl Transport for SmtpTransport {
		type Ok = String;
		type Error = String;

		fn send_raw(&self, envelope: &Envelope, email: &[u8]) -> Result<String, String> {
			Ok("250 OK".to_string())
		}

		fn send(&self, message: &Message) -> Result<String, String> {
			Ok("250 OK".to_string())
		}
	}
}

=======
>>>>>>> b6301aaa
#[tokio::test]
async fn test_email_notification_success() {
	let email_content = EmailContent {
		subject: "Test".to_string(),
		body_template: "Test message".to_string(),
		sender: EmailAddress::new_unchecked("sender@test.com"),
		recipients: vec![EmailAddress::new_unchecked("recipient@test.com")],
	};

	let stub_transport = AsyncStubTransport::new_ok();

	let notifier =
		EmailNotifier::with_transport(email_content, stub_transport, RetryConfig::default());

	let result = notifier.notify("Test message").await;
	assert!(result.is_ok());
}

#[tokio::test]
async fn test_email_notification_failure_after_retries() {
	let email_content = EmailContent {
		subject: "Test".to_string(),
		body_template: "Test message".to_string(),
		sender: EmailAddress::new_unchecked("sender@test.com"),
		recipients: vec![EmailAddress::new_unchecked("recipient@test.com")],
	};

	let stub_transport = AsyncStubTransport::new_error();
	let retry_policy = RetryConfig::default();
	let default_max_retries = retry_policy.max_retries as usize;

	let notifier =
		EmailNotifier::with_transport(email_content, stub_transport.clone(), retry_policy);

	let result = notifier.notify("Test message").await;
	assert!(result.is_err());
	assert_eq!(
		stub_transport.messages().await.len(),
		1 + default_max_retries,
		"Should be called 1 time + default max retries"
	);

	let error = result.unwrap_err();

	match error {
		NotificationError::NotifyFailed(ctx) => {
			assert!(ctx.message.contains("Failed to send email"));
		}
		e => panic!("Expected NotifyFailed, got {:?}", e),
	}
}

#[tokio::test]
async fn test_notification_service_email_execution_failure() {
	let notification_service = NotificationService::new();

	let trigger_config = TriggerTypeConfig::Email {
		host: "127.0.0.1".to_string(), // Will cause a connection error
		port: Some(2525),
		username: SecretValue::Plain(SecretString::new("user".to_string())),
		password: SecretValue::Plain(SecretString::new("pass".to_string())),
		message: NotificationMessage {
			title: "Email Test Alert".to_string(),
			body: "Test email message with value ${value}".to_string(),
		},
		sender: "sender@example.com".parse().unwrap(),
		recipients: vec!["recipient@example.com".parse().unwrap()],
		retry_policy: RetryConfig::default(),
	};

	let trigger = TriggerBuilder::new()
		.name("test_email_trigger_service")
		.config(trigger_config)
		.trigger_type(TriggerType::Email)
		.build();

	let mut variables = HashMap::new();
	variables.insert("value".to_string(), "123".to_string());
	let monitor_match = create_test_evm_match(create_test_monitor("test_monitor_email"));

	let result = notification_service
		.execute(&trigger, &variables, &monitor_match, &HashMap::new())
		.await;

	assert!(
		result.is_err(),
		"Expected email notification to fail due to dummy SMTP host"
	);

	match result.unwrap_err() {
		NotificationError::NotifyFailed(ctx) => {
			assert!(ctx.message.contains("Failed to send email"));
		}
		e => panic!("Expected NotifyFailed, got {:?}", e),
	}
}<|MERGE_RESOLUTION|>--- conflicted
+++ resolved
@@ -1,10 +1,7 @@
-<<<<<<< HEAD
 use mockall::mock;
 
-=======
->>>>>>> b6301aaa
 use email_address::EmailAddress;
-use lettre::transport::stub::AsyncStubTransport;
+use lettre::{address::Envelope, transport::stub::AsyncStubTransport, Message, Transport};
 use std::collections::HashMap;
 
 use openzeppelin_monitor::{
@@ -13,11 +10,7 @@
 		SecretValue, TriggerType, TriggerTypeConfig,
 	},
 	services::notification::{
-<<<<<<< HEAD
 		EmailContent, EmailNotifier, NotificationError, NotificationService, SmtpConfig,
-=======
-		EmailContent, EmailNotifier, NotificationError, NotificationService, Notifier,
->>>>>>> b6301aaa
 	},
 	utils::{
 		tests::{
@@ -53,7 +46,6 @@
 	}))
 }
 
-<<<<<<< HEAD
 mock! {
 	pub EmailNotifier {
 		pub fn new(smtp_config: SmtpConfig, email_content: EmailContent) -> Result<Self, NotificationError>;
@@ -79,8 +71,6 @@
 	}
 }
 
-=======
->>>>>>> b6301aaa
 #[tokio::test]
 async fn test_email_notification_success() {
 	let email_content = EmailContent {
