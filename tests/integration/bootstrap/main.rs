--- conflicted
+++ resolved
@@ -18,19 +18,13 @@
 		TriggerTypeConfig,
 	},
 	services::{
-		blockchain::BlockChainError,
 		filter::FilterService,
 		notification::NotificationService,
-		trigger::{TriggerError, TriggerExecutionService, TriggerExecutionServiceTrait},
+		trigger::{TriggerExecutionService, TriggerExecutionServiceTrait},
 	},
-<<<<<<< HEAD
-	services::filter::FilterService,
-=======
->>>>>>> 920a0bf2
 };
 
 use std::{collections::HashMap, sync::Arc};
-use tempfile;
 use tokio::sync::watch;
 use web3::types::{H160, U256};
 
@@ -334,19 +328,11 @@
 	// Create a mock client pool that returns an error
 
 	let mut mock_pool = MockClientPool::new();
-<<<<<<< HEAD
+
 	mock_pool
 		.expect_get_evm_client()
 		.return_once(move |_| Err(anyhow::anyhow!("Failed to get EVM client")));
-=======
-
-	mock_pool.expect_get_evm_client().return_once(move |_| {
-		Err(BlockChainError::client_pool_error(
-			"Failed to get EVM client".to_string(),
-		))
-	});
-
->>>>>>> 920a0bf2
+
 	let client_pool = Arc::new(mock_pool);
 
 	let block_handler =
@@ -381,19 +367,11 @@
 	// Create a mock client pool that returns an error
 
 	let mut mock_pool = MockClientPool::new();
-<<<<<<< HEAD
+
 	mock_pool
 		.expect_get_stellar_client()
 		.return_once(move |_| Err(anyhow::anyhow!("Failed to get Stellar client")));
-=======
-
-	mock_pool.expect_get_stellar_client().return_once(move |_| {
-		Err(BlockChainError::client_pool_error(
-			"Failed to get Stellar client".to_string(),
-		))
-	});
-
->>>>>>> 920a0bf2
+
 	let client_pool = Arc::new(mock_pool);
 
 	let block_handler =
@@ -629,14 +607,8 @@
 	// Test loading scripts
 	let result = trigger_execution_service.load_scripts(&monitors).await;
 	assert!(result.is_err());
-
-	match result {
-		Err(e) => {
-			assert!(matches!(e, TriggerError::ConfigurationError(_)));
-			assert!(e.to_string().contains("Failed to read script file"));
-		}
-		_ => panic!("Expected error"),
-	}
+	let error = result.unwrap_err();
+	assert!(error.to_string().contains("Failed to read script file"));
 }
 
 #[tokio::test]
