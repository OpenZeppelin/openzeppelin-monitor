--- conflicted
+++ resolved
@@ -859,41 +859,7 @@
 }
 
 #[tokio::test]
-<<<<<<< HEAD
-async fn test_load_scripts_continue_path() {
-	let mut mocked_triggers = HashMap::new();
-	mocked_triggers.insert(
-		"some_webhook".to_string(),
-		TriggerBuilder::new()
-			.name("some_webhook")
-			.webhook("https://example.com")
-			.build(),
-	);
-	let mock_trigger_service = setup_trigger_service(mocked_triggers);
-
-	let notification_service = NotificationService::new();
-	let trigger_execution_service =
-		TriggerExecutionService::new(mock_trigger_service, notification_service);
-
-	let monitor = MonitorBuilder::new()
-		.name("test_monitor")
-		.networks(vec!["evm_mainnet".to_string()])
-		.triggers(vec!["some_webhook".to_string()])
-		.build();
-
-	let result = trigger_execution_service.load_scripts(&[monitor]).await;
-
-	assert!(
-		result.unwrap().is_empty(),
-		"Expected no scripts to be loaded"
-	);
-}
-
-#[tokio::test]
-async fn test_trigger_execution_service_execute_multiple_triggers_failed() {
-=======
 async fn test_trigger_execution_service_execute_multiple_triggers_failed_retryable_error() {
->>>>>>> 213d4618
 	// Slack execution success - Webhook execution failure - Script execution failure
 	// We should see two errors regarding the webhook and one regarding the script
 	let mut server = mockito::Server::new_async().await;
