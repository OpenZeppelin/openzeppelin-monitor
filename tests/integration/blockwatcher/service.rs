use futures::future::BoxFuture;
use mockall::predicate;
use std::sync::Arc;
use tokio_cron_scheduler::JobScheduler;

use crate::integration::mocks::{
<<<<<<< HEAD
	create_test_block, create_test_network, MockBlockStorage, MockBlockTracker, MockEvmClientTrait,
	MockJobScheduler, MockWeb3TransportClient,
=======
	create_test_block, create_test_network, MockAlloyTransportClient, MockBlockStorage,
	MockBlockTracker, MockEvmClientTrait,
>>>>>>> c3d222cc
};
use openzeppelin_monitor::{
	models::{BlockChainType, BlockType, Network, ProcessedBlock},
	services::blockwatcher::{
		process_new_blocks, BlockTracker, BlockTrackerTrait, BlockWatcherError,
		BlockWatcherService, NetworkBlockWatcher,
	},
	utils::get_cron_interval_ms,
};

#[derive(Clone, Default)]
struct MockConfig {
	last_processed_block: Option<u64>,
	latest_block: u64,
	blocks_to_return: Vec<BlockType>,
	expected_save_block: Option<u64>,
	expected_block_range: Option<(u64, Option<u64>)>,
	expected_tracked_blocks: Vec<u64>,
	store_blocks: bool,
	history_size: usize,
}

/// Helper function to setup mock implementations with configurable expectations
fn setup_mocks(
	config: MockConfig,
) -> (
	Arc<MockBlockStorage>,
	MockBlockTracker<MockBlockStorage>,
	MockEvmClientTrait<MockAlloyTransportClient>,
) {
	// Setup mock block storage
	let mut block_storage = MockBlockStorage::new();

	// Configure get_last_processed_block
	block_storage
		.expect_get_last_processed_block()
		.with(predicate::always())
		.returning(move |_| Ok(config.last_processed_block))
		.times(1);

	// Configure save_last_processed_block if expected
	if let Some(expected_block) = config.expected_save_block {
		block_storage
			.expect_save_last_processed_block()
			.with(predicate::always(), predicate::eq(expected_block))
			.returning(|_, _| Ok(()))
			.times(1);
	}

	// Configure block storage expectations based on store_blocks flag
	if config.store_blocks {
		block_storage
			.expect_delete_blocks()
			.with(predicate::always())
			.returning(|_| Ok(()))
			.times(1);

		block_storage
			.expect_save_blocks()
			.with(predicate::always(), predicate::always())
			.returning(|_, _| Ok(()))
			.times(1);
	} else {
		block_storage.expect_delete_blocks().times(0);
		block_storage.expect_save_blocks().times(0);
	}

	// Wrap the mock in an Arc to share the instance
	let block_storage_arc = Arc::new(block_storage);

	// Setup block tracker context for monitoring block processing
	let ctx = MockBlockTracker::<MockBlockStorage>::new_context();
	ctx.expect()
		.withf(|_, _| true)
		.returning(|_, _| MockBlockTracker::<MockBlockStorage>::default());

	// Setup mock RPC client
	let mut rpc_client = MockEvmClientTrait::new();

	// Configure get_latest_block_number
	rpc_client
		.expect_get_latest_block_number()
		.returning(move || Ok(config.latest_block))
		.times(1);

	// Configure get_blocks if range is specified
	if let Some((from, to)) = config.expected_block_range {
		rpc_client
			.expect_get_blocks()
			.with(predicate::eq(from), predicate::eq(to))
			.returning(move |_, _| Ok(config.blocks_to_return.clone()))
			.times(1);
	}

	// Setup mock block tracker with the same Arc<MockBlockStorage>
	let mut block_tracker = MockBlockTracker::<MockBlockStorage>::new(
		config.history_size,
		Some(block_storage_arc.clone()),
	);

	// Configure record_block expectations
	for &block_number in &config.expected_tracked_blocks {
		let block_num = block_number; // Create owned copy
		block_tracker
			.expect_record_block()
			.withf(move |network: &Network, num: &u64| {
				network.network_type == BlockChainType::EVM && *num == block_num
			})
			.returning(|_, _| Ok(()))
			.times(1);
	}

	(block_storage_arc, block_tracker, rpc_client)
}

#[tokio::test]
async fn test_normal_block_range() {
	let network = create_test_network("Test Network", "test-network", BlockChainType::EVM);

	let config = MockConfig {
		last_processed_block: Some(100),
		latest_block: 105,
		blocks_to_return: vec![
			create_test_block(BlockChainType::EVM, 101),
			create_test_block(BlockChainType::EVM, 102),
			create_test_block(BlockChainType::EVM, 103),
			create_test_block(BlockChainType::EVM, 104),
		],
		expected_save_block: Some(104),
		expected_block_range: Some((101, Some(104))),
		expected_tracked_blocks: vec![101, 102, 103, 104],
		store_blocks: false,
		history_size: 10,
	};

	let cloned_config = config.clone();

	let (block_storage, mut block_tracker, rpc_client) = setup_mocks(config);

	// Configure record_block expectations
	for block_number in cloned_config.expected_tracked_blocks {
		let block_num = block_number;
		block_tracker
			.expect_record_block()
			.withf(move |network: &Network, num: &u64| {
				network.network_type == BlockChainType::EVM && *num == block_num
			})
			.returning(|_, _| Ok(()));
	}

	// Create block processing handler that returns a ProcessedBlock
	let block_handler = Arc::new(|_: BlockType, network: Network| {
		Box::pin(async move {
			ProcessedBlock {
				block_number: 101,
				network_slug: network.slug,
				processing_results: vec![],
			}
		}) as BoxFuture<'static, ProcessedBlock>
	});

	// Create trigger handler that spawns an empty task
	let trigger_handler = Arc::new(|_: &ProcessedBlock| tokio::spawn(async {}));

	// Process blocks
	let result = process_new_blocks(
		&network,
		&rpc_client,
		block_storage.clone(),
		block_handler,
		trigger_handler,
		Arc::new(block_tracker),
	)
	.await;

	assert!(result.is_ok(), "Process should complete successfully");
}

#[tokio::test]
async fn test_fresh_start_processing() {
	let network = create_test_network("Test Network", "test-network", BlockChainType::EVM);

	let config = MockConfig {
		last_processed_block: Some(0),
		latest_block: 100,
		blocks_to_return: vec![create_test_block(BlockChainType::EVM, 99)],
		expected_save_block: Some(99),
		expected_block_range: Some((99, None)),
		expected_tracked_blocks: vec![99],
		store_blocks: false,
		history_size: 10,
	};

	let (block_storage, block_tracker, rpc_client) = setup_mocks(config);

	// Create block processing handler that returns a ProcessedBlock
	let block_handler = Arc::new(|_: BlockType, network: Network| {
		Box::pin(async move {
			ProcessedBlock {
				block_number: 0,
				network_slug: network.slug,
				processing_results: vec![],
			}
		}) as BoxFuture<'static, ProcessedBlock>
	});

	let trigger_handler = Arc::new(|_processed_block: &ProcessedBlock| {
		tokio::spawn(async move { /* Handle trigger */ })
	});

	// Execute process_new_blocks
	let result = process_new_blocks(
		&network,
		&rpc_client,
		block_storage.clone(),
		block_handler,
		trigger_handler,
		Arc::new(block_tracker),
	)
	.await;

	assert!(result.is_ok(), "Process should complete successfully");
}

#[tokio::test]
async fn test_no_new_blocks() {
	let mut network = create_test_network("Test Network", "test-network", BlockChainType::EVM);
	network.store_blocks = Some(true);

	let config = MockConfig {
		last_processed_block: Some(100),
		latest_block: 100,        // Same as last_processed_block
		blocks_to_return: vec![], // No blocks should be returned
		expected_save_block: Some(99), /* We still store the last confirmed (latest_block - 1
		                           * confirmations) block */
		expected_block_range: None,      // No block range should be requested
		expected_tracked_blocks: vec![], // No blocks should be tracked
		store_blocks: true,
		history_size: 10,
	};

	let (block_storage, block_tracker, rpc_client) = setup_mocks(config);

	// Create block processing handler that should never be called
	let block_handler = Arc::new(|_: BlockType, network: Network| {
		Box::pin(async move {
			ProcessedBlock {
				block_number: 0,
				network_slug: network.slug,
				processing_results: vec![],
			}
		}) as BoxFuture<'static, ProcessedBlock>
	});

	let trigger_handler = Arc::new(|_: &ProcessedBlock| tokio::spawn(async {}));

	// Process blocks
	let result = process_new_blocks(
		&network,
		&rpc_client,
		block_storage.clone(),
		block_handler,
		trigger_handler,
		Arc::new(block_tracker),
	)
	.await;

	assert!(
		result.is_ok(),
		"Process should complete successfully even with no new blocks"
	);
}

#[tokio::test]
async fn test_concurrent_processing() {
	let mut network = create_test_network("Test Network", "test-network", BlockChainType::EVM);
	network.max_past_blocks = Some(51); // match processing limit

	// Create 50 blocks to test the pipeline
	let blocks_to_process: Vec<u64> = (101..151).collect();

	let config = MockConfig {
		last_processed_block: Some(100),
		latest_block: 151,
		blocks_to_return: blocks_to_process
			.iter()
			.map(|&num| create_test_block(BlockChainType::EVM, num))
			.collect(),
		expected_save_block: Some(150),
		expected_block_range: Some((101, Some(150))),
		expected_tracked_blocks: blocks_to_process.clone(),
		store_blocks: false,
		history_size: 50,
	};

	let (block_storage, block_tracker, rpc_client) = setup_mocks(config);

	// Track when each block starts and finishes processing
	let processing_records = Arc::new(tokio::sync::Mutex::new(Vec::new()));

	let block_handler = {
		let processing_records = processing_records.clone();

		Arc::new(move |block: BlockType, network: Network| {
			let processing_records = processing_records.clone();

			Box::pin(async move {
				let block_number = block.number().unwrap_or(0);
				let start_time = std::time::Instant::now();

				// Simulate varying processing times
				let sleep_duration = match block_number % 3 {
					0 => 100,
					1 => 150,
					_ => 200,
				};
				tokio::time::sleep(tokio::time::Duration::from_millis(sleep_duration)).await;

				processing_records.lock().await.push((
					block_number,
					start_time,
					std::time::Instant::now(),
				));

				ProcessedBlock {
					block_number,
					network_slug: network.slug,
					processing_results: vec![],
				}
			}) as BoxFuture<'static, ProcessedBlock>
		})
	};

	let trigger_handler = Arc::new(|_: &ProcessedBlock| tokio::spawn(async {}));

	// Process blocks
	let result = process_new_blocks(
		&network,
		&rpc_client,
		block_storage.clone(),
		block_handler,
		trigger_handler,
		Arc::new(block_tracker),
	)
	.await;

	assert!(result.is_ok(), "Block processing should succeed");

	let records = processing_records.lock().await;

	// Verify concurrent processing through timing analysis
	let mut _concurrent_blocks = 0;
	let mut max_concurrent = 0;

	for (i, &(_, start1, end1)) in records.iter().enumerate() {
		_concurrent_blocks = 1;
		for &(_, start2, end2) in records.iter().skip(i + 1) {
			// Check if the processing times overlap
			if start2 < end1 && start1 < end2 {
				_concurrent_blocks += 1;
			}
		}
		max_concurrent = std::cmp::max(max_concurrent, _concurrent_blocks);
	}

	assert!(
		max_concurrent > 1,
		"Should process multiple blocks concurrently"
	);
	assert!(
		max_concurrent <= 32,
		"Should not exceed buffer_unordered(32) limit"
	);
}

#[tokio::test]
async fn test_ordered_trigger_handling() {
	let network = create_test_network("Test Network", "test-network", BlockChainType::EVM);

	// Create blocks with varying processing times to ensure out-of-order processing
	let blocks_to_process: Vec<u64> = (101..106).collect();

	let config = MockConfig {
		last_processed_block: Some(100),
		latest_block: 106,
		blocks_to_return: blocks_to_process
			.iter()
			.map(|&num| create_test_block(BlockChainType::EVM, num))
			.collect(),
		expected_save_block: Some(105),
		expected_block_range: Some((101, Some(105))),
		expected_tracked_blocks: blocks_to_process.clone(),
		store_blocks: false,
		history_size: 10,
	};

	let (block_storage, block_tracker, rpc_client) = setup_mocks(config);

	// Track the order of triggered blocks
	let triggered_blocks = Arc::new(tokio::sync::Mutex::new(Vec::new()));

	// Create block handler that processes blocks with varying delays
	let block_handler = Arc::new(move |block: BlockType, network: Network| {
		Box::pin(async move {
			let block_number = block.number().unwrap_or(0);

			// Intentionally delay processing of even-numbered blocks
			if block_number % 2 == 0 {
				tokio::time::sleep(tokio::time::Duration::from_millis(200)).await;
			} else {
				tokio::time::sleep(tokio::time::Duration::from_millis(50)).await;
			}

			ProcessedBlock {
				block_number,
				network_slug: network.slug,
				processing_results: vec![],
			}
		}) as BoxFuture<'static, ProcessedBlock>
	});

	// Create trigger handler that records the order of triggered blocks
	let trigger_handler = {
		let triggered_blocks = triggered_blocks.clone();

		Arc::new(move |block: &ProcessedBlock| {
			let triggered_blocks = triggered_blocks.clone();
			let block_number = block.block_number;

			tokio::spawn(async move {
				triggered_blocks.lock().await.push(block_number);
			})
		})
	};

	// Process blocks
	let result = process_new_blocks(
		&network,
		&rpc_client,
		block_storage.clone(),
		block_handler,
		trigger_handler,
		Arc::new(block_tracker),
	)
	.await;

	assert!(result.is_ok(), "Block processing should succeed");

	// Verify blocks were triggered in order
	let final_order = triggered_blocks.lock().await;

	// Check that blocks were triggered in ascending order
	let expected_order: Vec<u64> = (101..106).collect();
	assert_eq!(
		*final_order, expected_order,
		"Blocks should be triggered in sequential order regardless of processing time. Expected: \
		 {:?}, Got: {:?}",
		expected_order, *final_order
	);

	// Verify all blocks were triggered
	assert_eq!(
		final_order.len(),
		blocks_to_process.len(),
		"All blocks should be triggered"
	);
}

#[tokio::test]
async fn test_block_storage_enabled() {
	let mut network = create_test_network("Test Network", "test-network", BlockChainType::EVM);
	network.store_blocks = Some(true);

	let blocks_to_process = vec![
		create_test_block(BlockChainType::EVM, 101),
		create_test_block(BlockChainType::EVM, 102),
	];

	let config = MockConfig {
		last_processed_block: Some(100),
		latest_block: 103,
		blocks_to_return: blocks_to_process.clone(),
		expected_save_block: Some(102),
		expected_block_range: Some((101, Some(102))),
		expected_tracked_blocks: vec![101, 102],
		store_blocks: true,
		history_size: 10,
	};

	let (block_storage, block_tracker, rpc_client) = setup_mocks(config);

	let block_handler = Arc::new(|_: BlockType, network: Network| {
		Box::pin(async move {
			ProcessedBlock {
				block_number: 0,
				network_slug: network.slug,
				processing_results: vec![],
			}
		}) as BoxFuture<'static, ProcessedBlock>
	});

	let trigger_handler = Arc::new(|_: &ProcessedBlock| tokio::spawn(async {}));

	let result = process_new_blocks(
		&network,
		&rpc_client,
		block_storage.clone(),
		block_handler,
		trigger_handler,
		Arc::new(block_tracker),
	)
	.await;

	assert!(
		result.is_ok(),
		"Block processing should succeed with storage enabled"
	);
}

#[tokio::test]
async fn test_max_past_blocks_limit() {
	let mut network = create_test_network("Test Network", "test-network", BlockChainType::EVM);
	network.max_past_blocks = Some(3); // Only process last 3 blocks max

	let config = MockConfig {
		last_processed_block: Some(100),
		latest_block: 110,
		blocks_to_return: vec![
			create_test_block(BlockChainType::EVM, 106),
			create_test_block(BlockChainType::EVM, 107),
			create_test_block(BlockChainType::EVM, 108),
			create_test_block(BlockChainType::EVM, 109),
		],
		expected_save_block: Some(109),
		// Should start at 106 (110 - 1 confirmation - 3 past blocks) instead of 101
		expected_block_range: Some((106, Some(109))),
		expected_tracked_blocks: vec![106, 107, 108, 109],
		store_blocks: false,
		history_size: 10,
	};

	let (block_storage, block_tracker, rpc_client) = setup_mocks(config);

	let block_handler = Arc::new(|_: BlockType, network: Network| {
		Box::pin(async move {
			ProcessedBlock {
				block_number: 0,
				network_slug: network.slug,
				processing_results: vec![],
			}
		}) as BoxFuture<'static, ProcessedBlock>
	});

	let trigger_handler = Arc::new(|_: &ProcessedBlock| tokio::spawn(async {}));

	let result = process_new_blocks(
		&network,
		&rpc_client,
		block_storage.clone(),
		block_handler,
		trigger_handler,
		Arc::new(block_tracker),
	)
	.await;

	assert!(
		result.is_ok(),
		"Block processing should succeed with max_past_blocks limit"
	);
}

#[tokio::test]
async fn test_max_past_blocks_limit_recommended() {
	let mut network = create_test_network("Test Network", "test-network", BlockChainType::EVM);
	network.max_past_blocks = None; // Use recommended past blocks
	network.block_time_ms = 12000;
	network.cron_schedule = "*/5 * * * * *".to_string(); // Every 5 seconds
	network.confirmation_blocks = 12;

	// (cron_interval_ms/block_time_ms) + confirmation_blocks + 1
	let recommended_max_past_blocks =
		(get_cron_interval_ms(&network.cron_schedule).unwrap() as u64 / 12000) + 12 + 1;

	assert_eq!(
		network.get_recommended_past_blocks(),
		recommended_max_past_blocks
	);

	let config = MockConfig {
		last_processed_block: Some(100),
		latest_block: 150,
		blocks_to_return: vec![
			create_test_block(BlockChainType::EVM, 125),
			create_test_block(BlockChainType::EVM, 126),
			create_test_block(BlockChainType::EVM, 127),
			create_test_block(BlockChainType::EVM, 128),
			create_test_block(BlockChainType::EVM, 129),
			create_test_block(BlockChainType::EVM, 130),
			create_test_block(BlockChainType::EVM, 131),
			create_test_block(BlockChainType::EVM, 132),
			create_test_block(BlockChainType::EVM, 133),
			create_test_block(BlockChainType::EVM, 134),
			create_test_block(BlockChainType::EVM, 135),
			create_test_block(BlockChainType::EVM, 136),
			create_test_block(BlockChainType::EVM, 137),
			create_test_block(BlockChainType::EVM, 138),
		],
		expected_save_block: Some(138),
		expected_block_range: Some((125, Some(138))), /* start at 125 (150 - 12 (confirmations) - 13 (max_past_blocks)
													  stop at 138 (150 - 12 (confirmations) */
		expected_tracked_blocks: vec![
			125, 126, 127, 128, 129, 130, 131, 132, 133, 134, 135, 136, 137, 138,
		],
		store_blocks: false,
		history_size: 10,
	};

	let (block_storage, block_tracker, rpc_client) = setup_mocks(config);

	let block_handler = Arc::new(|_: BlockType, network: Network| {
		Box::pin(async move {
			ProcessedBlock {
				block_number: 0,
				network_slug: network.slug,
				processing_results: vec![],
			}
		}) as BoxFuture<'static, ProcessedBlock>
	});

	let trigger_handler = Arc::new(|_: &ProcessedBlock| tokio::spawn(async {}));

	// Process blocks without limit
	let result = process_new_blocks(
		&network,
		&rpc_client,
		block_storage.clone(),
		block_handler,
		trigger_handler,
		Arc::new(block_tracker),
	)
	.await;

	assert!(
		result.is_ok(),
		"Block processing should succeed without max_past_blocks limit"
	);
}

#[tokio::test]
async fn test_confirmation_blocks() {
	let mut network = create_test_network("Test Network", "test-network", BlockChainType::EVM);
	network.confirmation_blocks = 2;

	let config = MockConfig {
		last_processed_block: Some(100),
		latest_block: 105,
		blocks_to_return: vec![
			create_test_block(BlockChainType::EVM, 101),
			create_test_block(BlockChainType::EVM, 102),
			create_test_block(BlockChainType::EVM, 103),
		],
		expected_save_block: Some(103), /* We expect this to be saved as the last processed block
		                                 * with 2 confirmations */
		expected_block_range: Some((101, Some(103))),
		expected_tracked_blocks: vec![101, 102, 103],
		store_blocks: false,
		history_size: 10,
	};

	let (block_storage, block_tracker, rpc_client) = setup_mocks(config);

	let block_handler = Arc::new(|_: BlockType, network: Network| {
		Box::pin(async move {
			ProcessedBlock {
				block_number: 101,
				network_slug: network.slug,
				processing_results: vec![],
			}
		}) as BoxFuture<'static, ProcessedBlock>
	});

	let trigger_handler = Arc::new(|_: &ProcessedBlock| tokio::spawn(async {}));

	// Process blocks
	let result = process_new_blocks(
		&network,
		&rpc_client,
		block_storage.clone(),
		block_handler,
		trigger_handler,
		Arc::new(block_tracker),
	)
	.await;

	assert!(result.is_ok(), "Block processing should succeed");
}

#[tokio::test]
async fn test_process_new_blocks_storage_error() {
	let network = create_test_network("Ethereum", "ethereum_mainnet", BlockChainType::EVM);

	// Create mock block storage that returns an error
	let mut block_storage = MockBlockStorage::new();
	block_storage
		.expect_get_last_processed_block()
		.with(predicate::always())
		.returning(|_| Err(anyhow::anyhow!("Storage error")))
		.times(1);

	let block_storage = Arc::new(block_storage);

	// Setup other required mocks
	let ctx = MockBlockTracker::<MockBlockStorage>::new_context();
	ctx.expect()
		.withf(|_, _| true)
		.returning(|_, _| MockBlockTracker::<MockBlockStorage>::default());

	let rpc_client = MockEvmClientTrait::<MockWeb3TransportClient>::new();

	let block_handler = Arc::new(|_: BlockType, network: Network| {
		Box::pin(async move {
			ProcessedBlock {
				block_number: 101,
				network_slug: network.slug,
				processing_results: vec![],
			}
		}) as BoxFuture<'static, ProcessedBlock>
	});

	let trigger_handler = Arc::new(|_: &ProcessedBlock| tokio::spawn(async {}));

	// Process blocks - should fail with storage error
	let result = process_new_blocks(
		&network,
		&rpc_client,
		block_storage.clone(),
		block_handler,
		trigger_handler,
		Arc::new(MockBlockTracker::default()),
	)
	.await;

	assert!(result.is_err());
	if let Err(e) = result {
		assert!(matches!(e, BlockWatcherError::Other { .. }));
	}
}

#[tokio::test]
async fn test_process_new_blocks_network_errors() {
	let network = create_test_network("Test Network", "test-network", BlockChainType::EVM);

	// Setup mock block storage
	let mut block_storage = MockBlockStorage::new();
	block_storage
		.expect_get_last_processed_block()
		.returning(|_| Ok(Some(100)))
		.times(1);
	let block_storage = Arc::new(block_storage);

	// Setup mock RPC client that fails
	let mut rpc_client = MockEvmClientTrait::<MockWeb3TransportClient>::new();
	rpc_client
		.expect_get_latest_block_number()
		.returning(|| Err(anyhow::anyhow!("RPC error")))
		.times(1);

	let block_handler = Arc::new(|_: BlockType, network: Network| {
		Box::pin(async move {
			ProcessedBlock {
				block_number: 0,
				network_slug: network.slug,
				processing_results: vec![],
			}
		}) as BoxFuture<'static, ProcessedBlock>
	});

	let trigger_handler = Arc::new(|_: &ProcessedBlock| tokio::spawn(async {}));

	// Process blocks - should fail with network error
	let result = process_new_blocks(
		&network,
		&rpc_client,
		block_storage.clone(),
		block_handler,
		trigger_handler,
		Arc::new(MockBlockTracker::default()),
	)
	.await;

	assert!(result.is_err());
	if let Err(e) = result {
		assert!(matches!(e, BlockWatcherError::Other { .. }));
	}
}

#[tokio::test]
async fn test_process_new_blocks_get_blocks_error() {
	let network = create_test_network("Test Network", "test-network", BlockChainType::EVM);

	// Setup mock block storage
	let mut block_storage = MockBlockStorage::new();
	block_storage
		.expect_get_last_processed_block()
		.returning(|_| Ok(Some(100)))
		.times(1);
	let block_storage = Arc::new(block_storage);

	// Setup mock RPC client that fails on get_blocks
	let mut rpc_client = MockEvmClientTrait::<MockWeb3TransportClient>::new();
	rpc_client
		.expect_get_latest_block_number()
		.returning(|| Ok(105))
		.times(1);
	rpc_client
		.expect_get_blocks()
		.returning(|_, _| Err(anyhow::anyhow!("Failed to fetch blocks")))
		.times(1);

	let block_handler = Arc::new(|_: BlockType, network: Network| {
		Box::pin(async move {
			ProcessedBlock {
				block_number: 0,
				network_slug: network.slug,
				processing_results: vec![],
			}
		}) as BoxFuture<'static, ProcessedBlock>
	});

	let trigger_handler = Arc::new(|_: &ProcessedBlock| tokio::spawn(async {}));

	let result = process_new_blocks(
		&network,
		&rpc_client,
		block_storage.clone(),
		block_handler,
		trigger_handler,
		Arc::new(MockBlockTracker::default()),
	)
	.await;

	assert!(result.is_err());
	if let Err(e) = result {
		assert!(matches!(e, BlockWatcherError::Other { .. }));
	}
}

#[tokio::test]
async fn test_process_new_blocks_storage_save_error() {
	let mut network = create_test_network("Test Network", "test-network", BlockChainType::EVM);
	network.store_blocks = Some(true);

	// Setup mock block storage that fails on save
	let mut block_storage = MockBlockStorage::new();
	block_storage
		.expect_get_last_processed_block()
		.returning(|_| Ok(Some(100)))
		.times(1);
	block_storage
		.expect_delete_blocks()
		.returning(|_| Ok(()))
		.times(1);
	block_storage
		.expect_save_blocks()
		.returning(|_, _| Err(anyhow::anyhow!("Failed to save blocks")))
		.times(1);
	let block_storage = Arc::new(block_storage);

	// Setup block tracker expectations
	let mut block_tracker = MockBlockTracker::default();
	block_tracker
		.expect_record_block()
		.withf(|_, block_number| *block_number == 101)
		.returning(|_, _| Ok(()))
		.times(1);

	// Setup mock RPC client
	let mut rpc_client = MockEvmClientTrait::<MockWeb3TransportClient>::new();
	rpc_client
		.expect_get_latest_block_number()
		.returning(|| Ok(105))
		.times(1);
	rpc_client
		.expect_get_blocks()
		.returning(|_, _| Ok(vec![create_test_block(BlockChainType::EVM, 101)]))
		.times(1);

	let block_handler = Arc::new(|_: BlockType, network: Network| {
		Box::pin(async move {
			ProcessedBlock {
				block_number: 101,
				network_slug: network.slug,
				processing_results: vec![],
			}
		}) as BoxFuture<'static, ProcessedBlock>
	});

	let trigger_handler = Arc::new(|_: &ProcessedBlock| tokio::spawn(async {}));

	let result = process_new_blocks(
		&network,
		&rpc_client,
		block_storage.clone(),
		block_handler,
		trigger_handler,
		Arc::new(block_tracker),
	)
	.await;

	assert!(result.is_err());
	if let Err(e) = result {
		assert!(matches!(e, BlockWatcherError::Other { .. }));
	}
}

#[tokio::test]
async fn test_process_new_blocks_save_last_processed_error() {
	let network = create_test_network("Test Network", "test-network", BlockChainType::EVM);

	// Setup mock block storage that fails on save_last_processed_block
	let mut block_storage = MockBlockStorage::new();
	block_storage
		.expect_get_last_processed_block()
		.returning(|_| Ok(Some(100)))
		.times(1);
	block_storage
		.expect_save_last_processed_block()
		.returning(|_, _| Err(anyhow::anyhow!("Failed to save last processed block")))
		.times(1);
	let block_storage = Arc::new(block_storage);

	// Setup block tracker expectations
	let mut block_tracker = MockBlockTracker::default();
	block_tracker
		.expect_record_block()
		.withf(|_, block_number| *block_number == 101)
		.returning(|_, _| Ok(()))
		.times(1);

	// Setup mock RPC client
	let mut rpc_client = MockEvmClientTrait::<MockWeb3TransportClient>::new();
	rpc_client
		.expect_get_latest_block_number()
		.returning(|| Ok(105))
		.times(1);
	rpc_client
		.expect_get_blocks()
		.returning(|_, _| Ok(vec![create_test_block(BlockChainType::EVM, 101)]))
		.times(1);

	let block_handler = Arc::new(|_: BlockType, network: Network| {
		Box::pin(async move {
			ProcessedBlock {
				block_number: 101,
				network_slug: network.slug,
				processing_results: vec![],
			}
		}) as BoxFuture<'static, ProcessedBlock>
	});

	let trigger_handler = Arc::new(|_: &ProcessedBlock| tokio::spawn(async {}));

	let result = process_new_blocks(
		&network,
		&rpc_client,
		block_storage.clone(),
		block_handler,
		trigger_handler,
		Arc::new(block_tracker),
	)
	.await;

	assert!(result.is_err());
	if let Err(e) = result {
		assert!(matches!(e, BlockWatcherError::Other { .. }));
	}
}

#[tokio::test]
async fn test_process_new_blocks_storage_delete_error() {
	let mut network = create_test_network("Test Network", "test-network", BlockChainType::EVM);
	network.store_blocks = Some(true);

	// Setup mock block storage that fails on delete
	let mut block_storage = MockBlockStorage::new();
	block_storage
		.expect_get_last_processed_block()
		.returning(|_| Ok(Some(100)))
		.times(1);
	block_storage
		.expect_delete_blocks()
		.returning(|_| Err(anyhow::anyhow!("Failed to delete blocks")))
		.times(1);
	// save_blocks should not be called if delete fails
	block_storage.expect_save_blocks().times(0);
	let block_storage = Arc::new(block_storage);

	// Setup block tracker expectations
	let mut block_tracker = MockBlockTracker::default();
	block_tracker
		.expect_record_block()
		.withf(|_, block_number| *block_number == 101)
		.returning(|_, _| Ok(()))
		.times(1);

	// Setup mock RPC client
	let mut rpc_client = MockEvmClientTrait::<MockWeb3TransportClient>::new();
	rpc_client
		.expect_get_latest_block_number()
		.returning(|| Ok(105))
		.times(1);
	rpc_client
		.expect_get_blocks()
		.returning(|_, _| Ok(vec![create_test_block(BlockChainType::EVM, 101)]))
		.times(1);

	let block_handler = Arc::new(|_: BlockType, network: Network| {
		Box::pin(async move {
			ProcessedBlock {
				block_number: 101,
				network_slug: network.slug,
				processing_results: vec![],
			}
		}) as BoxFuture<'static, ProcessedBlock>
	});

	let trigger_handler = Arc::new(|_: &ProcessedBlock| tokio::spawn(async {}));

	let result = process_new_blocks(
		&network,
		&rpc_client,
		block_storage.clone(),
		block_handler,
		trigger_handler,
		Arc::new(block_tracker),
	)
	.await;

	assert!(result.is_err());
	if let Err(e) = result {
		assert!(matches!(e, BlockWatcherError::Other { .. }));
	}
}

#[tokio::test]
async fn test_network_block_watcher_new() {
	let network = create_test_network("Test Network", "test-network", BlockChainType::EVM);
	let block_storage = Arc::new(MockBlockStorage::new());
	let block_handler = Arc::new(|_: BlockType, network: Network| {
		Box::pin(async move {
			ProcessedBlock {
				block_number: 0,
				network_slug: network.slug,
				processing_results: vec![],
			}
		}) as BoxFuture<'static, ProcessedBlock>
	});
	let trigger_handler = Arc::new(|_: &ProcessedBlock| tokio::spawn(async {}));
	let block_tracker = Arc::new(BlockTracker::new(10, Some(block_storage.clone())));

	let watcher = NetworkBlockWatcher::<_, _, _, JobScheduler>::new(
		network,
		block_storage,
		block_handler,
		trigger_handler,
		block_tracker,
	)
	.await;

	assert!(watcher.is_ok());

	// Not expected to be initialized since we haven't started the watcher
	assert!(!watcher
		.unwrap()
		.scheduler
		.inited
		.load(std::sync::atomic::Ordering::Relaxed));
}

#[tokio::test]
async fn test_network_block_watcher_start_stop() {
	let network = create_test_network("Test Network", "test-network", BlockChainType::EVM);
	let block_storage = Arc::new(MockBlockStorage::new());
	let block_handler = Arc::new(|_: BlockType, network: Network| {
		Box::pin(async move {
			ProcessedBlock {
				block_number: 0,
				network_slug: network.slug,
				processing_results: vec![],
			}
		}) as BoxFuture<'static, ProcessedBlock>
	});
	let trigger_handler = Arc::new(|_: &ProcessedBlock| tokio::spawn(async {}));
	let block_tracker = Arc::new(BlockTracker::new(10, Some(block_storage.clone())));

	let watcher = NetworkBlockWatcher::<_, _, _, JobScheduler>::new(
		network.clone(),
		block_storage.clone(),
		block_handler,
		trigger_handler,
		block_tracker,
	)
	.await;

	// Setup mock RPC client
	let mut rpc_client = MockEvmClientTrait::<MockWeb3TransportClient>::new();
	rpc_client
		.expect_get_latest_block_number()
		.returning(|| Ok(100))
		.times(0);

	let mut watcher = watcher.unwrap();
	// Test start
	let started_result = watcher.start(rpc_client).await;
	assert!(started_result.is_ok());
	assert!(watcher.scheduler.inited().await);

	// Test stop
	let stopped_result = watcher.stop().await;
	assert!(stopped_result.is_ok());
}

#[tokio::test]
async fn test_block_watcher_service_start_stop_network() {
	let network = create_test_network("Test Network", "test-network", BlockChainType::EVM);
	let block_storage = Arc::new(MockBlockStorage::new());
	let block_handler = Arc::new(|_: BlockType, network: Network| {
		Box::pin(async move {
			ProcessedBlock {
				block_number: 0,
				network_slug: network.slug,
				processing_results: vec![],
			}
		}) as BoxFuture<'static, ProcessedBlock>
	});
	let trigger_handler = Arc::new(|_: &ProcessedBlock| tokio::spawn(async {}));
	let block_tracker = Arc::new(BlockTracker::new(10, Some(block_storage.clone())));

	let service = BlockWatcherService::<_, _, _, JobScheduler>::new(
		block_storage.clone(),
		block_handler,
		trigger_handler,
		block_tracker,
	)
	.await;

	// Setup mock RPC client
	let mut rpc_client = MockEvmClientTrait::<MockWeb3TransportClient>::new();
	rpc_client
		.expect_get_latest_block_number()
		.returning(|| Ok(100))
		.times(0);

	rpc_client
		.expect_clone()
		.times(2)
		.returning(MockEvmClientTrait::new);

	let service = service.unwrap();

	// Test starting a network watcher
	let started_result = service
		.start_network_watcher(&network, rpc_client.clone())
		.await;
	assert!(started_result.is_ok());
	{
		let watchers = service.active_watchers.read().await;
		assert!(watchers.contains_key(&network.slug));
	}

	// Test starting the same network watcher again (should be idempotent)
	let started_result = service
		.start_network_watcher(&network, rpc_client.clone())
		.await;
	assert!(started_result.is_ok());
	{
		let watchers = service.active_watchers.read().await;
		assert_eq!(watchers.len(), 1);
	}

	// Test stopping the network watcher
	let stopped_result = service.stop_network_watcher(&network.slug).await;
	assert!(stopped_result.is_ok());
	{
		let watchers = service.active_watchers.read().await;
		assert!(!watchers.contains_key(&network.slug));
	}

	// Test stopping a non-existent network watcher (should not error)
	let stopped_result = service.stop_network_watcher("non-existent").await;
	assert!(stopped_result.is_ok());
}

#[tokio::test]
async fn test_block_watcher_service_new() {
	let block_storage = Arc::new(MockBlockStorage::new());
	let block_handler = Arc::new(|_: BlockType, network: Network| {
		Box::pin(async move {
			ProcessedBlock {
				block_number: 0,
				network_slug: network.slug,
				processing_results: vec![],
			}
		}) as BoxFuture<'static, ProcessedBlock>
	});
	let trigger_handler = Arc::new(|_: &ProcessedBlock| tokio::spawn(async {}));
	let block_tracker = Arc::new(BlockTracker::new(10, Some(block_storage.clone())));

	let service = BlockWatcherService::<_, _, _, JobScheduler>::new(
		block_storage.clone(),
		block_handler,
		trigger_handler,
		block_tracker,
	)
	.await;

	assert!(service.is_ok());
	assert!(service.unwrap().active_watchers.read().await.is_empty());
}

#[tokio::test]
async fn test_process_new_blocks_get_blocks_error_fresh_start() {
	let network = create_test_network("Test Network", "test-network", BlockChainType::EVM);

	// Setup mock block storage that returns 0 as last processed block
	let mut block_storage = MockBlockStorage::new();
	block_storage
		.expect_get_last_processed_block()
		.returning(|_| Ok(Some(0)))
		.times(1);
	let block_storage = Arc::new(block_storage);

	// Setup mock RPC client that succeeds for latest block but fails for get_blocks
	let mut rpc_client = MockEvmClientTrait::<MockWeb3TransportClient>::new();
	rpc_client
		.expect_get_latest_block_number()
		.returning(|| Ok(100))
		.times(1);
	rpc_client
		.expect_get_blocks()
		.with(predicate::eq(99), predicate::eq(None))
		.returning(|_, _| Err(anyhow::anyhow!("Failed to fetch block")))
		.times(1);

	let block_handler = Arc::new(|_: BlockType, network: Network| {
		Box::pin(async move {
			ProcessedBlock {
				block_number: 0,
				network_slug: network.slug,
				processing_results: vec![],
			}
		}) as BoxFuture<'static, ProcessedBlock>
	});

	let trigger_handler = Arc::new(|_: &ProcessedBlock| tokio::spawn(async {}));

	let result = process_new_blocks(
		&network,
		&rpc_client,
		block_storage.clone(),
		block_handler,
		trigger_handler,
		Arc::new(MockBlockTracker::default()),
	)
	.await;

	assert!(result.is_err());
	if let Err(e) = result {
		assert!(matches!(e, BlockWatcherError::Other { .. }));
	}
}

#[tokio::test]
async fn test_scheduler_errors() {
	let network = create_test_network("Test Network", "test-network", BlockChainType::EVM);
	let block_storage = Arc::new(MockBlockStorage::new());
	let block_handler = Arc::new(|_: BlockType, network: Network| {
		Box::pin(async move {
			ProcessedBlock {
				block_number: 0,
				network_slug: network.slug,
				processing_results: vec![],
			}
		}) as BoxFuture<'static, ProcessedBlock>
	});
	let trigger_handler = Arc::new(|_: &ProcessedBlock| tokio::spawn(async {}));
	let block_tracker = Arc::new(BlockTracker::new(10, Some(block_storage.clone())));

	// Test case 1: Scheduler fails to initialize
	{
		let ctx = MockJobScheduler::new_context();
		ctx.expect()
			.returning(|| Err("Failed to initialize scheduler".into()));

		let service = BlockWatcherService::<_, _, _, MockJobScheduler>::new(
			block_storage.clone(),
			block_handler.clone(),
			trigger_handler.clone(),
			block_tracker.clone(),
		)
		.await
		.unwrap();

		let mut rpc_client = MockEvmClientTrait::<MockWeb3TransportClient>::new();
		rpc_client
			.expect_clone()
			.returning(MockEvmClientTrait::<MockWeb3TransportClient>::new);

		let result = service.start_network_watcher(&network, rpc_client).await;

		assert!(matches!(
			result.unwrap_err(),
			BlockWatcherError::SchedulerError { .. }
		));
	}

	// Test case 2: Scheduler fails to add job
	{
		let ctx = MockJobScheduler::new_context();
		ctx.expect().returning(|| {
			let mut scheduler = MockJobScheduler::default();
			scheduler
				.expect_add()
				.returning(|_| Err("Failed to add job".into()));
			Ok(scheduler)
		});

		let service = BlockWatcherService::<_, _, _, MockJobScheduler>::new(
			block_storage.clone(),
			block_handler.clone(),
			trigger_handler.clone(),
			block_tracker.clone(),
		)
		.await
		.unwrap();

		let mut rpc_client = MockEvmClientTrait::<MockWeb3TransportClient>::new();
		rpc_client
			.expect_clone()
			.returning(MockEvmClientTrait::<MockWeb3TransportClient>::new);

		let result = service.start_network_watcher(&network, rpc_client).await;

		assert!(matches!(
			result.unwrap_err(),
			BlockWatcherError::SchedulerError { .. }
		));
	}

	// Test case 3: Scheduler fails to start
	{
		let ctx = MockJobScheduler::new_context();
		ctx.expect().returning(|| {
			let mut scheduler = MockJobScheduler::default();
			scheduler.expect_add().returning(|_| Ok(()));

			scheduler
				.expect_start()
				.times(1)
				.returning(|| Err("Failed to start scheduler".into()));
			Ok(scheduler)
		});

		let service = BlockWatcherService::<_, _, _, MockJobScheduler>::new(
			block_storage.clone(),
			block_handler.clone(),
			trigger_handler.clone(),
			block_tracker.clone(),
		)
		.await
		.unwrap();

		let mut rpc_client = MockEvmClientTrait::<MockWeb3TransportClient>::new();
		rpc_client
			.expect_clone()
			.returning(MockEvmClientTrait::<MockWeb3TransportClient>::new);

		let result = service.start_network_watcher(&network, rpc_client).await;

		assert!(matches!(
			result.unwrap_err(),
			BlockWatcherError::SchedulerError { .. }
		));
	}

	// Test case 4: Scheduler fails to shutdown
	{
		let ctx = MockJobScheduler::new_context();
		ctx.expect().returning(|| {
			let mut scheduler = MockJobScheduler::default();

			scheduler.expect_add().returning(|_| Ok(()));
			scheduler.expect_start().returning(|| Ok(()));
			scheduler
				.expect_shutdown()
				.returning(|| Err("Failed to shutdown scheduler".into()));
			Ok(scheduler)
		});

		let service = BlockWatcherService::<_, _, _, MockJobScheduler>::new(
			block_storage.clone(),
			block_handler.clone(),
			trigger_handler.clone(),
			block_tracker.clone(),
		)
		.await
		.unwrap();

		let mut rpc_client = MockEvmClientTrait::<MockWeb3TransportClient>::new();
		rpc_client
			.expect_clone()
			.returning(MockEvmClientTrait::<MockWeb3TransportClient>::new);

		let _ = service.start_network_watcher(&network, rpc_client).await;

		assert!(service
			.active_watchers
			.read()
			.await
			.contains_key(&network.slug));

		let result = service.stop_network_watcher(&network.slug).await;

		assert!(matches!(
			result.unwrap_err(),
			BlockWatcherError::SchedulerError { .. }
		));
	}
}<|MERGE_RESOLUTION|>--- conflicted
+++ resolved
@@ -4,13 +4,8 @@
 use tokio_cron_scheduler::JobScheduler;
 
 use crate::integration::mocks::{
-<<<<<<< HEAD
-	create_test_block, create_test_network, MockBlockStorage, MockBlockTracker, MockEvmClientTrait,
-	MockJobScheduler, MockWeb3TransportClient,
-=======
 	create_test_block, create_test_network, MockAlloyTransportClient, MockBlockStorage,
-	MockBlockTracker, MockEvmClientTrait,
->>>>>>> c3d222cc
+	MockBlockTracker, MockEvmClientTrait, MockJobScheduler,
 };
 use openzeppelin_monitor::{
 	models::{BlockChainType, BlockType, Network, ProcessedBlock},
@@ -728,7 +723,7 @@
 		.withf(|_, _| true)
 		.returning(|_, _| MockBlockTracker::<MockBlockStorage>::default());
 
-	let rpc_client = MockEvmClientTrait::<MockWeb3TransportClient>::new();
+	let rpc_client = MockEvmClientTrait::<MockAlloyTransportClient>::new();
 
 	let block_handler = Arc::new(|_: BlockType, network: Network| {
 		Box::pin(async move {
@@ -772,7 +767,7 @@
 	let block_storage = Arc::new(block_storage);
 
 	// Setup mock RPC client that fails
-	let mut rpc_client = MockEvmClientTrait::<MockWeb3TransportClient>::new();
+	let mut rpc_client = MockEvmClientTrait::<MockAlloyTransportClient>::new();
 	rpc_client
 		.expect_get_latest_block_number()
 		.returning(|| Err(anyhow::anyhow!("RPC error")))
@@ -820,7 +815,7 @@
 	let block_storage = Arc::new(block_storage);
 
 	// Setup mock RPC client that fails on get_blocks
-	let mut rpc_client = MockEvmClientTrait::<MockWeb3TransportClient>::new();
+	let mut rpc_client = MockEvmClientTrait::<MockAlloyTransportClient>::new();
 	rpc_client
 		.expect_get_latest_block_number()
 		.returning(|| Ok(105))
@@ -888,7 +883,7 @@
 		.times(1);
 
 	// Setup mock RPC client
-	let mut rpc_client = MockEvmClientTrait::<MockWeb3TransportClient>::new();
+	let mut rpc_client = MockEvmClientTrait::<MockAlloyTransportClient>::new();
 	rpc_client
 		.expect_get_latest_block_number()
 		.returning(|| Ok(105))
@@ -951,7 +946,7 @@
 		.times(1);
 
 	// Setup mock RPC client
-	let mut rpc_client = MockEvmClientTrait::<MockWeb3TransportClient>::new();
+	let mut rpc_client = MockEvmClientTrait::<MockAlloyTransportClient>::new();
 	rpc_client
 		.expect_get_latest_block_number()
 		.returning(|| Ok(105))
@@ -1017,7 +1012,7 @@
 		.times(1);
 
 	// Setup mock RPC client
-	let mut rpc_client = MockEvmClientTrait::<MockWeb3TransportClient>::new();
+	let mut rpc_client = MockEvmClientTrait::<MockAlloyTransportClient>::new();
 	rpc_client
 		.expect_get_latest_block_number()
 		.returning(|| Ok(105))
@@ -1116,7 +1111,7 @@
 	.await;
 
 	// Setup mock RPC client
-	let mut rpc_client = MockEvmClientTrait::<MockWeb3TransportClient>::new();
+	let mut rpc_client = MockEvmClientTrait::<MockAlloyTransportClient>::new();
 	rpc_client
 		.expect_get_latest_block_number()
 		.returning(|| Ok(100))
@@ -1158,7 +1153,7 @@
 	.await;
 
 	// Setup mock RPC client
-	let mut rpc_client = MockEvmClientTrait::<MockWeb3TransportClient>::new();
+	let mut rpc_client = MockEvmClientTrait::<MockAlloyTransportClient>::new();
 	rpc_client
 		.expect_get_latest_block_number()
 		.returning(|| Ok(100))
@@ -1244,7 +1239,7 @@
 	let block_storage = Arc::new(block_storage);
 
 	// Setup mock RPC client that succeeds for latest block but fails for get_blocks
-	let mut rpc_client = MockEvmClientTrait::<MockWeb3TransportClient>::new();
+	let mut rpc_client = MockEvmClientTrait::<MockAlloyTransportClient>::new();
 	rpc_client
 		.expect_get_latest_block_number()
 		.returning(|| Ok(100))
@@ -1314,10 +1309,10 @@
 		.await
 		.unwrap();
 
-		let mut rpc_client = MockEvmClientTrait::<MockWeb3TransportClient>::new();
+		let mut rpc_client = MockEvmClientTrait::<MockAlloyTransportClient>::new();
 		rpc_client
 			.expect_clone()
-			.returning(MockEvmClientTrait::<MockWeb3TransportClient>::new);
+			.returning(MockEvmClientTrait::<MockAlloyTransportClient>::new);
 
 		let result = service.start_network_watcher(&network, rpc_client).await;
 
@@ -1347,10 +1342,10 @@
 		.await
 		.unwrap();
 
-		let mut rpc_client = MockEvmClientTrait::<MockWeb3TransportClient>::new();
+		let mut rpc_client = MockEvmClientTrait::<MockAlloyTransportClient>::new();
 		rpc_client
 			.expect_clone()
-			.returning(MockEvmClientTrait::<MockWeb3TransportClient>::new);
+			.returning(MockEvmClientTrait::<MockAlloyTransportClient>::new);
 
 		let result = service.start_network_watcher(&network, rpc_client).await;
 
@@ -1383,10 +1378,10 @@
 		.await
 		.unwrap();
 
-		let mut rpc_client = MockEvmClientTrait::<MockWeb3TransportClient>::new();
+		let mut rpc_client = MockEvmClientTrait::<MockAlloyTransportClient>::new();
 		rpc_client
 			.expect_clone()
-			.returning(MockEvmClientTrait::<MockWeb3TransportClient>::new);
+			.returning(MockEvmClientTrait::<MockAlloyTransportClient>::new);
 
 		let result = service.start_network_watcher(&network, rpc_client).await;
 
@@ -1419,10 +1414,10 @@
 		.await
 		.unwrap();
 
-		let mut rpc_client = MockEvmClientTrait::<MockWeb3TransportClient>::new();
+		let mut rpc_client = MockEvmClientTrait::<MockAlloyTransportClient>::new();
 		rpc_client
 			.expect_clone()
-			.returning(MockEvmClientTrait::<MockWeb3TransportClient>::new);
+			.returning(MockEvmClientTrait::<MockAlloyTransportClient>::new);
 
 		let _ = service.start_network_watcher(&network, rpc_client).await;
 
