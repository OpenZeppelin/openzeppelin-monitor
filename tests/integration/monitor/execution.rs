--- conflicted
+++ resolved
@@ -104,7 +104,10 @@
 			"name": name,
 			"trigger_type": "slack",
 			"config": {
-			  "slack_url": "https://hooks.slack.com/services/AA/BB/CC",
+			  "slack_url": {
+				"type": "plain",
+				"value": "https://hooks.slack.com/services/AA/BB/CC"
+			  },
 			  "message": {
 				"title": "large_transfer_slack triggered",
 				"body": "Large transfer of ${events.0.args.value} USDC from ${events.0.args.from} to ${events.0.args.to} | https://etherscan.io/tx/${transaction.hash}#eventlog"
@@ -840,9 +843,6 @@
 }
 
 #[tokio::test]
-<<<<<<< HEAD
-async fn test_load_from_path() {
-=======
 async fn test_execute_monitor_evm_with_trigger_scripts() {
 	let mut test_data = load_test_data("evm");
 	let mut mocked_monitors = HashMap::new();
@@ -925,9 +925,8 @@
 	assert!(matches.len() == 1);
 }
 
-#[test]
-fn test_load_from_path() {
->>>>>>> 791bf4b3
+#[tokio::test]
+async fn test_load_from_path() {
 	// Setup temporary directory and files
 	let temp_dir = TempDir::new().unwrap();
 	let monitor_path = create_test_monitor_file(
