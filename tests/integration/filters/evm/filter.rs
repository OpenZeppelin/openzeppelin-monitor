//! Integration tests for EVM chain monitoring.
//!
//! Tests the monitoring functionality for EVM-compatible blockchains,
//! including event and transaction filtering.

<<<<<<< HEAD
=======
use alloy::{
	consensus::{transaction::Recovered, Signed, TxEnvelope},
	primitives::{Bytes, TxKind, Uint, U256},
};
>>>>>>> bd0d657f
use serde_json::json;
use std::collections::HashMap;

use openzeppelin_monitor::{
	models::{
		BlockType, ContractSpec, EVMReceiptLog, EventCondition, FunctionCondition, Monitor,
		MonitorMatch, TransactionCondition, TransactionStatus,
	},
	services::{
		blockchain::EvmClient,
		filter::{handle_match, FilterError, FilterService},
<<<<<<< HEAD
	}, utils::tests::evm::{receipt::ReceiptBuilder, transaction::TransactionBuilder},
=======
	},
	utils::tests::evm::receipt::ReceiptBuilder,
>>>>>>> bd0d657f
};

use crate::integration::{
	filters::common::{load_test_data, setup_trigger_execution_service, TestData},
	mocks::MockEVMTransportClient,
};

fn setup_mock_transport(test_data: TestData) -> MockEVMTransportClient {
	let mut mock_transport = MockEVMTransportClient::new();
	let counter = std::sync::atomic::AtomicUsize::new(0);
	let receipts = test_data.receipts;

	mock_transport
		.expect_send_raw_request()
		.returning(move |method, _params| {
			let current = counter.fetch_add(1, std::sync::atomic::Ordering::SeqCst);
			match (method, current) {
				("net_version", _) => Ok(json!({"result": "1"})),
				("eth_getTransactionReceipt", i) => Ok(json!({
					"result": &receipts[i]
				})),
				("eth_getLogs", i) => Ok(json!({
					"result": &receipts[i].logs
				})),
				_ => Err(anyhow::anyhow!("Unexpected method call")),
			}
		});

	mock_transport
}

fn make_monitor_with_events(mut monitor: Monitor, include_expression: bool) -> Monitor {
	monitor.match_conditions.functions = vec![];
	monitor.match_conditions.transactions = vec![];
	monitor.match_conditions.events = vec![];
	monitor.match_conditions.events.push(EventCondition {
		signature: "Transfer(address,address,uint256)".to_string(),
		expression: if include_expression {
			Some(
				"to == 0xf423d9c1ffeb6386639d024f3b241dab2331b635 AND from == \
				 0x58b704065b7aff3ed351052f8560019e05925023 AND value > 8000000000"
					.to_string(),
			)
		} else {
			None
		},
	});
	monitor
}

fn make_monitor_with_functions(mut monitor: Monitor, include_expression: bool) -> Monitor {
	monitor.match_conditions.events = vec![];
	monitor.match_conditions.transactions = vec![];
	monitor.match_conditions.functions = vec![];
	monitor.match_conditions.functions.push(FunctionCondition {
		signature: "transfer(address,uint256)".to_string(),
		expression: if include_expression {
			Some("value > 0".to_string())
		} else {
			None
		},
	});
	monitor
}

fn make_monitor_with_transactions(mut monitor: Monitor, include_expression: bool) -> Monitor {
	monitor.match_conditions.events = vec![];
	monitor.match_conditions.functions = vec![];
	monitor.match_conditions.transactions = vec![];
	monitor
		.match_conditions
		.transactions
		.push(TransactionCondition {
			status: TransactionStatus::Success,
			expression: if include_expression {
				Some("value == 0".to_string())
			} else {
				None
			},
		});
	monitor
}

#[tokio::test]
async fn test_monitor_events_with_no_expressions() -> Result<(), Box<FilterError>> {
	// Load test data using common utility
	let test_data = load_test_data("evm");
	let filter_service = FilterService::new();
	// Create mock transport
	let mock_transport = setup_mock_transport(test_data.clone());
	let client = EvmClient::new_with_transport(mock_transport);

	let monitor = make_monitor_with_events(test_data.monitor, false);

	// Run filter_block with the test data
	let matches = filter_service
		.filter_block(
			&client,
			&test_data.network,
			&test_data.blocks[0],
			&[monitor],
			None,
		)
		.await?;

	assert!(!matches.is_empty(), "Should have found matching events");
	assert_eq!(matches.len(), 1, "Expected exactly one match");

	match &matches[0] {
		MonitorMatch::EVM(evm_match) => {
			assert!(evm_match.matched_on.events.len() == 1);
			assert!(evm_match.matched_on.functions.is_empty());
			assert!(evm_match.matched_on.transactions.is_empty());
			assert!(
				evm_match.matched_on.events[0].signature == "Transfer(address,address,uint256)"
			);

			let matched_on_args = evm_match.matched_on_args.as_ref().unwrap();
			assert!(
				!matched_on_args.events.as_ref().unwrap().is_empty(),
				"Expected events arguments to be matched"
			);
		}
		_ => {
			panic!("Expected EVM match");
		}
	}

	Ok(())
}

#[tokio::test]
async fn test_monitor_events_with_expressions() -> Result<(), Box<FilterError>> {
	// Load test data using common utility
	let test_data = load_test_data("evm");
	let filter_service = FilterService::new();
	// Create mock transport
	let mock_transport = setup_mock_transport(test_data.clone());
	let client = EvmClient::new_with_transport(mock_transport);

	let monitor = make_monitor_with_events(test_data.monitor, true);

	// Run filter_block with the test data
	let matches = filter_service
		.filter_block(
			&client,
			&test_data.network,
			&test_data.blocks[0],
			&[monitor],
			None,
		)
		.await?;

	assert!(!matches.is_empty(), "Should have found matching events");
	assert_eq!(matches.len(), 1, "Expected exactly one match");

	match &matches[0] {
		MonitorMatch::EVM(evm_match) => {
			assert!(evm_match.matched_on.events.len() == 1);
			assert!(evm_match.matched_on.functions.is_empty());
			assert!(evm_match.matched_on.transactions.is_empty());
			assert!(
				evm_match.matched_on.events[0].signature == "Transfer(address,address,uint256)"
			);

			let matched_on_args = evm_match.matched_on_args.as_ref().unwrap();
			let event_args = &matched_on_args.events.as_ref().unwrap()[0];

			assert_eq!(event_args.signature, "Transfer(address,address,uint256)");
			assert_eq!(
				event_args.hex_signature.as_ref().unwrap(),
				"0xddf252ad1be2c89b69c2b068fc378daa952ba7f163c4a11628f55a4df523b3ef"
			);

			// Assert the argument values
			let args = event_args.args.as_ref().unwrap();
			assert_eq!(args[0].name, "from");
			assert_eq!(args[0].value, "0x58b704065b7aff3ed351052f8560019e05925023");
			assert_eq!(args[0].kind, "address");
			assert!(args[0].indexed);

			assert_eq!(args[1].name, "to");
			assert_eq!(args[1].value, "0xf423d9c1ffeb6386639d024f3b241dab2331b635");
			assert_eq!(args[1].kind, "address");
			assert!(args[1].indexed);

			assert_eq!(args[2].name, "value");
			assert_eq!(args[2].value, "8181710000");
			assert_eq!(args[2].kind, "uint256");
			assert!(!args[2].indexed);
		}
		_ => {
			panic!("Expected EVM match");
		}
	}

	Ok(())
}

#[tokio::test]
async fn test_monitor_functions_with_no_expressions() -> Result<(), Box<FilterError>> {
	// Load test data using common utility
	let test_data = load_test_data("evm");
	let filter_service = FilterService::new();
	// Create mock transport
	let mock_transport = setup_mock_transport(test_data.clone());
	let client = EvmClient::new_with_transport(mock_transport);

	let monitor = make_monitor_with_functions(test_data.monitor, false);

	let contract_spec = test_data.contract_spec.unwrap();
	let contract_with_spec: (String, ContractSpec) = (
		"0xa0b86991c6218b36c1d19d4a2e9eb0ce3606eb48".to_string(),
		contract_spec.clone(),
	);

	// Run filter_block with the test data
	let matches = filter_service
		.filter_block(
			&client,
			&test_data.network,
			&test_data.blocks[0],
			&[monitor],
			Some(&[contract_with_spec]),
		)
		.await?;

	assert!(!matches.is_empty(), "Should have found matching functions");
	assert_eq!(matches.len(), 1, "Expected exactly one match");

	match &matches[0] {
		MonitorMatch::EVM(evm_match) => {
			assert!(evm_match.matched_on.functions.len() == 1);
			assert!(evm_match.matched_on.events.is_empty());
			assert!(evm_match.matched_on.transactions.is_empty());
			assert!(evm_match.matched_on.functions[0].signature == "transfer(address,uint256)");

			let matched_on_args = evm_match.matched_on_args.as_ref().unwrap();
			assert!(
				!matched_on_args.functions.as_ref().unwrap().is_empty(),
				"Expected functions arguments to be matched"
			);
		}
		_ => {
			panic!("Expected EVM match");
		}
	}

	Ok(())
}

#[tokio::test]
async fn test_monitor_functions_with_expressions() -> Result<(), Box<FilterError>> {
	// Load test data using common utility
	let test_data = load_test_data("evm");
	let filter_service = FilterService::new();
	// Create mock transport
	let mock_transport = setup_mock_transport(test_data.clone());
	let client = EvmClient::new_with_transport(mock_transport);

	let monitor = make_monitor_with_functions(test_data.monitor, true);

	let contract_spec = test_data.contract_spec.unwrap();
	let contract_with_spec: (String, ContractSpec) = (
		"0xa0b86991c6218b36c1d19d4a2e9eb0ce3606eb48".to_string(),
		contract_spec.clone(),
	);

	// Run filter_block with the test data
	let matches = filter_service
		.filter_block(
			&client,
			&test_data.network,
			&test_data.blocks[0],
			&[monitor],
			Some(&[contract_with_spec]),
		)
		.await?;

	assert!(!matches.is_empty(), "Should have found matching functions");
	assert_eq!(matches.len(), 1, "Expected exactly one match");

	match &matches[0] {
		MonitorMatch::EVM(evm_match) => {
			assert!(evm_match.matched_on.functions.len() == 1);
			assert!(evm_match.matched_on.events.is_empty());
			assert!(evm_match.matched_on.transactions.is_empty());
			assert!(evm_match.matched_on.functions[0].signature == "transfer(address,uint256)");

			let matched_on_args = evm_match.matched_on_args.as_ref().unwrap();
			let function_args = &matched_on_args.functions.as_ref().unwrap()[0];

			assert_eq!(function_args.signature, "transfer(address,uint256)");
			assert_eq!(function_args.hex_signature.as_ref().unwrap(), "0xa9059cbb");

			// Assert the argument values
			let args = function_args.args.as_ref().unwrap();

			assert_eq!(args[0].name, "to");
			assert_eq!(args[0].value, "0xf423d9c1ffeb6386639d024f3b241dab2331b635");
			assert_eq!(args[0].kind, "address");
			assert!(!args[0].indexed);

			assert_eq!(args[1].name, "value");
			assert_eq!(args[1].value, "8181710000");
			assert_eq!(args[1].kind, "uint256");
			assert!(!args[1].indexed);
		}
		_ => {
			panic!("Expected EVM match");
		}
	}

	Ok(())
}

#[tokio::test]
async fn test_monitor_transactions_with_no_expressions() -> Result<(), Box<FilterError>> {
	// Load test data using common utility
	let test_data = load_test_data("evm");
	let filter_service = FilterService::new();
	// Create mock transport
	let mock_transport = setup_mock_transport(test_data.clone());
	let client = EvmClient::new_with_transport(mock_transport);

	let monitor = make_monitor_with_transactions(test_data.monitor, false);

	// Run filter_block with the test data
	let matches = filter_service
		.filter_block(
			&client,
			&test_data.network,
			&test_data.blocks[0],
			&[monitor],
			None,
		)
		.await?;

	assert!(
		!matches.is_empty(),
		"Should have found matching transactions"
	);
	assert_eq!(matches.len(), 1, "Expected exactly one match");

	match &matches[0] {
		MonitorMatch::EVM(evm_match) => {
			assert!(evm_match.matched_on.transactions.len() == 1);
			assert!(evm_match.matched_on.events.is_empty());
			assert!(evm_match.matched_on.functions.is_empty());
			assert!(evm_match.matched_on.transactions[0].status == TransactionStatus::Success);
			assert!(evm_match.matched_on.transactions[0].expression.is_none());
		}
		_ => {
			panic!("Expected EVM match");
		}
	}

	Ok(())
}

#[tokio::test]
async fn test_monitor_transactions_with_expressions() -> Result<(), Box<FilterError>> {
	// Load test data using common utility
	let test_data = load_test_data("evm");
	let filter_service = FilterService::new();
	// Create mock transport
	let mock_transport = setup_mock_transport(test_data.clone());
	let client = EvmClient::new_with_transport(mock_transport);

	let monitor = make_monitor_with_transactions(test_data.monitor, true);

	// Run filter_block with the test data
	let matches = filter_service
		.filter_block(
			&client,
			&test_data.network,
			&test_data.blocks[0],
			&[monitor],
			None,
		)
		.await?;

	assert!(
		!matches.is_empty(),
		"Should have found matching transactions"
	);
	assert_eq!(matches.len(), 1, "Expected exactly one match");

	match &matches[0] {
		MonitorMatch::EVM(evm_match) => {
			assert!(evm_match.matched_on.transactions.len() == 1);
			assert!(evm_match.matched_on.events.is_empty());
			assert!(evm_match.matched_on.functions.is_empty());
			assert!(evm_match.matched_on.transactions[0].status == TransactionStatus::Success);
			assert!(
				evm_match.matched_on.transactions[0].expression == Some("value == 0".to_string())
			);
		}
		_ => {
			panic!("Expected EVM match");
		}
	}

	Ok(())
}

#[tokio::test]
async fn test_monitor_with_multiple_conditions() -> Result<(), Box<FilterError>> {
	// Load test data using common utility
	let test_data = load_test_data("evm");
	let filter_service = FilterService::new();
	// Create mock transport
	let mock_transport = setup_mock_transport(test_data.clone());
	let client = EvmClient::new_with_transport(mock_transport);

	let contract_spec = test_data.contract_spec.unwrap();
	let contract_with_spec: (String, ContractSpec) = (
		"0xa0b86991c6218b36c1d19d4a2e9eb0ce3606eb48".to_string(),
		contract_spec.clone(),
	);

	let matches = filter_service
		.filter_block(
			&client,
			&test_data.network,
			&test_data.blocks[0],
			&[test_data.monitor],
			Some(&[contract_with_spec]),
		)
		.await?;

	assert!(!matches.is_empty());

	if let MonitorMatch::EVM(evm_match) = &matches[0] {
		assert!(
			!evm_match.matched_on.events.is_empty(),
			"Should have matched events"
		);
		assert!(
			!evm_match.matched_on.functions.is_empty(),
			"Should have matched functions"
		);

		assert!(
			!evm_match.matched_on.transactions.is_empty(),
			"Should have matched transactions"
		);

		if let Some(args) = &evm_match.matched_on_args {
			if let Some(events) = &args.events {
				assert!(!events.is_empty(), "Should have event arguments");
				let event = &events[0];
				assert_eq!(event.signature, "Transfer(address,address,uint256)");
				assert_eq!(
					event.hex_signature.as_ref().unwrap(),
					"0xddf252ad1be2c89b69c2b068fc378daa952ba7f163c4a11628f55a4df523b3ef"
				);
			}

			if let Some(functions) = &args.functions {
				assert!(!functions.is_empty(), "Should have function arguments");
				let function = &functions[0];
				assert_eq!(function.signature, "transfer(address,uint256)");
				assert_eq!(function.hex_signature.as_ref().unwrap(), "0xa9059cbb");
			}
		}
	}

	Ok(())
}

#[tokio::test]
async fn test_monitor_error_cases() -> Result<(), Box<FilterError>> {
	// Load test data using common utility
	let test_data = load_test_data("evm");
	let filter_service = FilterService::new();
	let client = EvmClient::new(&test_data.network).await.unwrap();

	// Create an invalid block type
	let invalid_block = BlockType::Stellar(Box::default());

	let result = filter_service
		.filter_block(
			&client,
			&test_data.network,
			&invalid_block,
			&[test_data.monitor],
			None,
		)
		.await;

	assert!(result.is_err());
	assert!(matches!(
		result.unwrap_err(),
		FilterError::BlockTypeMismatch { .. }
	));

	Ok(())
}

#[tokio::test]
async fn test_handle_match() -> Result<(), Box<FilterError>> {
	// Load test data using common utility
	let test_data = load_test_data("evm");
	let filter_service = FilterService::new();
	// Create mock transport
	let mock_transport = setup_mock_transport(test_data.clone());
	let client = EvmClient::new_with_transport(mock_transport);
	let trigger_scripts = HashMap::new();

	let mut trigger_execution_service =
		setup_trigger_execution_service("tests/integration/fixtures/evm/triggers/trigger.json")
			.await;

	let contract_spec = test_data.contract_spec.unwrap();
	let contract_with_spec: (String, ContractSpec) = (
		"0xa0b86991c6218b36c1d19d4a2e9eb0ce3606eb48".to_string(),
		contract_spec.clone(),
	);

	// Set up expectations for execute()
	trigger_execution_service.expect_execute()
		.withf(|trigger_name, variables, _monitor_match, _trigger_scripts| {
			trigger_name == ["example_trigger_slack"]
				// Event variables
				&& variables.get("events.0.signature") == Some(&"Transfer(address,address,uint256)".to_string())
				&& variables.get("events.0.args.from") == Some(&"0x58b704065b7aff3ed351052f8560019e05925023".to_string())
				&& variables.get("events.0.args.to") == Some(&"0xf423d9c1ffeb6386639d024f3b241dab2331b635".to_string())
				&& variables.get("events.0.args.value") == Some(&"8181710000".to_string())
				// Function variables
				&& variables.get("functions.0.signature") == Some(&"transfer(address,uint256)".to_string())
				&& variables.get("functions.0.args.to") == Some(&"0xf423d9c1ffeb6386639d024f3b241dab2331b635".to_string())
				&& variables.get("functions.0.args.value") == Some(&"8181710000".to_string())
				// Transaction variables
				&& variables.get("transaction.hash") == Some(&"0xd5069b22a3a89a36d592d5a1f72a281bc5d11d6d0bac6f0a878c13abb764b6d8".to_string())
				&& variables.get("transaction.from") == Some(&"0x58b704065b7aff3ed351052f8560019e05925023".to_string())
				&& variables.get("transaction.to") == Some(&"0xa0b86991c6218b36c1d19d4a2e9eb0ce3606eb48".to_string())
				&& variables.get("transaction.value") == Some(&"0".to_string())
				// Monitor metadata
				&& variables.get("monitor.name") == Some(&"Mint USDC Token".to_string())
		})
		.once()
		.returning(|_, _, _, _| Ok(()));

	let matches = filter_service
		.filter_block(
			&client,
			&test_data.network,
			&test_data.blocks[0],
			&[test_data.monitor],
			Some(&[contract_with_spec]),
		)
		.await?;

	assert!(!matches.is_empty(), "Should have found matches to handle");

	for matching_monitor in matches {
		let result = handle_match(
			matching_monitor.clone(),
			&trigger_execution_service,
			&trigger_scripts,
		)
		.await;
		assert!(result.is_ok(), "Handle match should succeed");
	}

	Ok(())
}

#[tokio::test]
async fn test_handle_match_with_no_args() -> Result<(), Box<FilterError>> {
	// Load test data using common utility
	let mut test_data = load_test_data("evm");
	let filter_service = FilterService::new();

	// only keep the last receipt with increment() transaction
	test_data.receipts = vec![test_data.receipts.last().unwrap().clone()];

	// Create mock transport
	let mock_transport = setup_mock_transport(test_data.clone());
	let client = EvmClient::new_with_transport(mock_transport);

	let mut monitor = test_data.monitor;
	// Clear existing conditions and add functions without arguments
	monitor.match_conditions.functions = vec![FunctionCondition {
		signature: "increment()".to_string(),
		expression: None,
	}];
	monitor.match_conditions.events = vec![];
	monitor.match_conditions.transactions = vec![];

	let contract_spec = test_data.contract_spec.unwrap();
	let contract_with_spec: (String, ContractSpec) = (
		"0xf18206b2289cf6ce15cddbee9c6f6a0f059efb56".to_string(),
		contract_spec.clone(),
	);

	// Run filter_block with the test data
	let matches = filter_service
		.filter_block(
			&client,
			&test_data.network,
			test_data.blocks.last().unwrap(), // last block contains increment() transaction
			&[monitor],
			Some(&[contract_with_spec]),
		)
		.await?;

	assert!(!matches.is_empty(), "Should have found matches");
	assert_eq!(matches.len(), 1, "Expected exactly one match");

	match &matches[0] {
		MonitorMatch::EVM(evm_match) => {
			assert!(evm_match.matched_on.functions.len() == 1);
			assert!(evm_match.matched_on.events.is_empty());
			assert!(evm_match.matched_on.transactions.is_empty());
			assert!(evm_match.matched_on.functions[0].signature == "increment()");

			// Now test handle_match to verify the data map contains signatures
			let trigger_scripts = HashMap::new();
			let mut trigger_execution_service = setup_trigger_execution_service(
				"tests/integration/fixtures/evm/triggers/trigger.json",
			)
			.await;

			// Set up expectations for execute()
			trigger_execution_service
				.expect_execute()
				.withf(|trigger_name, variables, _monitor_match, _trigger_scripts| {
					trigger_name == ["example_trigger_slack"]
						// Monitor metadata
						&& variables.get("monitor.name") == Some(&"Mint USDC Token".to_string())
						// Transaction variables
						&& variables.get("transaction.hash") == Some(&"0x6fb716f3fc4e2edec31f01c8bb67e565e3efacba965090a38835d3f297232bf6".to_string())
						&& variables.get("transaction.from") == Some(&"0x6b9501462d48f7e78ba11c98508ee16d29a03411".to_string())
						&& variables.get("transaction.to") == Some(&"0xf18206b2289cf6ce15cddbee9c6f6a0f059efb56".to_string())
						&& variables.get("transaction.value") == Some(&"0".to_string())
						// Function signature should be present even without args
						&& variables.get("functions.0.signature") == Some(&"increment()".to_string())
				})
				.once()
				.returning(|_, _, _, _| Ok(()));

			let result = handle_match(
				matches[0].clone(),
				&trigger_execution_service,
				&trigger_scripts,
			)
			.await;
			assert!(result.is_ok(), "Handle match should succeed");
		}
		_ => {
			panic!("Expected EVM match");
		}
	}

	Ok(())
}

#[tokio::test]
async fn test_handle_match_with_key_collision() -> Result<(), Box<FilterError>> {
	// Load test data using common utility
	let test_data = load_test_data("evm");

	// Setup trigger execution service and capture the data structure
	let data_capture = std::sync::Arc::new(std::sync::Mutex::new(HashMap::new()));
	let data_capture_clone = data_capture.clone();

	let mut trigger_execution_service =
		setup_trigger_execution_service("tests/integration/fixtures/evm/triggers/trigger.json")
			.await;

	// Set up expectations for execute() with custom function to capture and verify data
	trigger_execution_service
		.expect_execute()
		.withf(
			move |_triggers, variables, _monitor_match, _trigger_scripts| {
				let mut captured = data_capture_clone.lock().unwrap();
				*captured = variables.clone();
				true
			},
		)
		.returning(|_, _, _, _| Ok(()));

	// Create a monitor match with an argument named "signature"
	use openzeppelin_monitor::models::{
		EVMMatchArguments, EVMMatchParamEntry, EVMMatchParamsMap, EVMMonitorMatch, FunctionCondition, MatchConditions,
	};

	// Create test monitor with a function that has an argument called "signature"
	let mut monitor = test_data.monitor.clone();
	monitor.match_conditions.functions = vec![FunctionCondition {
		signature: "dangerousFunc(bytes32 signature, uint256 value)".to_string(),
		expression: None,
	}];

<<<<<<< HEAD
	// Create a match object
	let evm_match = EVMMonitorMatch {
		monitor,
		transaction: TransactionBuilder::new().build(),
		receipt: ReceiptBuilder::new().build(),
=======
	fn create_test_evm_transaction_receipt() -> EVMTransactionReceipt {
		ReceiptBuilder::new().build()
	}

	fn create_test_evm_logs() -> Vec<EVMReceiptLog> {
		ReceiptBuilder::new().build().logs.clone()
	}

	fn create_test_evm_transaction() -> EVMTransaction {
		let tx = alloy::consensus::TxLegacy {
			chain_id: None,
			nonce: 0,
			gas_price: 0,
			gas_limit: 0,
			to: TxKind::Call(Address::ZERO),
			value: U256::ZERO,
			input: Bytes::default(),
		};

		let signature =
			alloy::signers::Signature::from_scalars_and_parity(B256::ZERO, B256::ZERO, false);

		let hash = B256::ZERO;

		EVMTransaction::from(alloy::rpc::types::Transaction {
			inner: Recovered::new_unchecked(
				TxEnvelope::Legacy(Signed::new_unchecked(tx, signature, hash)),
				Address::ZERO,
			),
			block_hash: None,
			block_number: None,
			transaction_index: None,
			effective_gas_price: None,
		})
	}

	// Create a match object
	let evm_match = EVMMonitorMatch {
		monitor,
		transaction: create_test_evm_transaction(),
		receipt: Some(create_test_evm_transaction_receipt()),
		logs: Some(create_test_evm_logs()),
>>>>>>> bd0d657f
		network_slug: "ethereum_mainnet".to_string(),
		matched_on: MatchConditions {
			functions: vec![FunctionCondition {
				signature: "dangerousFunc(bytes32 signature, uint256 value)".to_string(),
				expression: None,
			}],
			events: vec![],
			transactions: vec![],
		},
		matched_on_args: Some(EVMMatchArguments {
			functions: Some(vec![EVMMatchParamsMap {
				signature: "dangerousFunc(bytes32 signature, uint256 value)".to_string(),
				args: Some(vec![
					EVMMatchParamEntry {
						name: "signature".to_string(),
						value: "0xabcdef1234567890".to_string(),
						kind: "bytes32".to_string(),
						indexed: false,
					},
					EVMMatchParamEntry {
						name: "value".to_string(),
						value: "123456789".to_string(),
						kind: "uint256".to_string(),
						indexed: false,
					},
				]),
				hex_signature: Some("0xdeadbeef".to_string()),
			}]),
			events: None,
		}),
	};

	let match_wrapper = MonitorMatch::EVM(Box::new(evm_match));

	// Process the match directly using handle_match
	let result = handle_match(match_wrapper, &trigger_execution_service, &HashMap::new()).await;
	assert!(result.is_ok(), "Handle match should succeed");

	// Verify that data structure preserves both function signature and argument
	let captured_data = data_capture.lock().unwrap();

	// The key for the function signature should exist
	assert!(
		captured_data.contains_key("functions.0.signature"),
		"functions.0.signature should exist in the data structure"
	);

	// Check the value is correct
	assert_eq!(
		captured_data.get("functions.0.signature").unwrap(),
		"dangerousFunc(bytes32 signature, uint256 value)",
		"Function signature value should be preserved"
	);

	// The key for the argument should also exist
	assert!(
		captured_data.contains_key("functions.0.args.signature"),
		"functions.0.args.signature should exist in the data structure"
	);

	// Check that the argument value is correct
	assert_eq!(
		captured_data.get("functions.0.args.signature").unwrap(),
		"0xabcdef1234567890",
		"Function argument value should be correct"
	);

	// Verify that the values are different - no collision
	assert_ne!(
		captured_data.get("functions.0.signature").unwrap(),
		captured_data.get("functions.0.args.signature").unwrap(),
		"Function signature and argument values should be distinct"
	);

	// Also check for other expected fields
	assert!(
		captured_data.contains_key("transaction.hash"),
		"Transaction hash should be present"
	);
	assert!(
		captured_data.contains_key("monitor.name"),
		"Monitor name should be present"
	);

	Ok(())
}

#[tokio::test]
async fn test_filter_block_with_receipt_and_logs() -> Result<(), Box<FilterError>> {
	let test_data = load_test_data("evm");
	let filter_service = FilterService::new();
	let mock_transport = setup_mock_transport(test_data.clone());

	let client = EvmClient::new_with_transport(mock_transport);

	let mut monitor = test_data.monitor;
	monitor.match_conditions.events = vec![EventCondition {
		signature: "Transfer(address,address,uint256)".to_string(),
		expression: None,
	}];
	monitor.match_conditions.functions = vec![FunctionCondition {
		signature: "transfer(address,uint256)".to_string(),
		expression: None,
	}];
	monitor.match_conditions.transactions = vec![TransactionCondition {
		status: TransactionStatus::Any,
		expression: Some("gas_used > 0".to_string()), // This is a test to ensure that the receipt is required
	}];

	let contract_spec = test_data.contract_spec.unwrap();
	let contract_with_spec: (String, ContractSpec) = (
		"0xa0b86991c6218b36c1d19d4a2e9eb0ce3606eb48".to_string(),
		contract_spec.clone(),
	);

	let matches = filter_service
		.filter_block(
			&client,
			&test_data.network,
			&test_data.blocks[0],
			&[monitor],
			Some(&[contract_with_spec]),
		)
		.await?;

	assert!(!matches.is_empty(), "Should have found matches");
	assert_eq!(matches.len(), 1, "Expected exactly one match");

	match &matches[0] {
		MonitorMatch::EVM(evm_match) => {
			assert!(
				evm_match.receipt.is_some(),
				"Transaction receipt should be present"
			);
			let receipt = evm_match.receipt.as_ref().unwrap();
			assert!(
				receipt.status.is_some(),
				"Transaction status should be present"
			);
			assert_eq!(
				receipt.status.unwrap(),
				Uint::from(1),
				"Transaction should be successful"
			);
			assert!(receipt.gas_used.is_some(), "Gas used should be present");
			assert!(
				receipt.gas_used.unwrap() > Uint::from(0),
				"Gas used should be greater than 0"
			);

			assert!(
				evm_match.logs.is_some(),
				"Transaction logs should be present"
			);
			let logs = evm_match.logs.as_ref().unwrap();
			assert!(!logs.is_empty(), "Should have at least one log entry");

			assert!(
				!evm_match.matched_on.events.is_empty(),
				"Should have matched events"
			);
			assert!(
				!evm_match.matched_on.functions.is_empty(),
				"Should have matched functions"
			);

			let matched_on_args = evm_match.matched_on_args.as_ref().unwrap();

			let event_args = &matched_on_args.events.as_ref().unwrap()[0];
			assert_eq!(event_args.signature, "Transfer(address,address,uint256)");
			assert_eq!(
				event_args.hex_signature.as_ref().unwrap(),
				"0xddf252ad1be2c89b69c2b068fc378daa952ba7f163c4a11628f55a4df523b3ef"
			);

			let function_args = &matched_on_args.functions.as_ref().unwrap()[0];
			assert_eq!(function_args.signature, "transfer(address,uint256)");
			assert_eq!(function_args.hex_signature.as_ref().unwrap(), "a9059cbb");
		}
		_ => {
			panic!("Expected EVM match");
		}
	}

	Ok(())
}

#[tokio::test]
async fn test_filter_block_with_only_logs() -> Result<(), Box<FilterError>> {
	// Load test data using common utility
	let test_data = load_test_data("evm");
	let filter_service = FilterService::new();
	// Create mock transport
	let mock_transport = setup_mock_transport(test_data.clone());

	let client = EvmClient::new_with_transport(mock_transport);

	let mut monitor = test_data.monitor;
	monitor.match_conditions.events = vec![EventCondition {
		signature: "Transfer(address,address,uint256)".to_string(),
		expression: None,
	}];
	monitor.match_conditions.functions = vec![FunctionCondition {
		signature: "transfer(address,uint256)".to_string(),
		expression: None,
	}];
	monitor.match_conditions.transactions = vec![]; // This ensures we do not need a receipt

	let contract_spec = test_data.contract_spec.unwrap();
	let contract_with_spec: (String, ContractSpec) = (
		"0xa0b86991c6218b36c1d19d4a2e9eb0ce3606eb48".to_string(),
		contract_spec.clone(),
	);

	let matches = filter_service
		.filter_block(
			&client,
			&test_data.network,
			&test_data.blocks[0],
			&[monitor],
			Some(&[contract_with_spec]),
		)
		.await?;

	assert!(!matches.is_empty(), "Should have found matches");
	assert_eq!(matches.len(), 1, "Expected exactly one match");

	match &matches[0] {
		MonitorMatch::EVM(evm_match) => {
			assert!(
				evm_match.receipt.is_none(),
				"Transaction receipt should not be present"
			);

			assert!(
				evm_match.logs.is_some(),
				"Transaction logs should be present"
			);
			let logs = evm_match.logs.as_ref().unwrap();
			assert!(!logs.is_empty(), "Should have at least one log entry");

			assert!(
				!evm_match.matched_on.events.is_empty(),
				"Should have matched events"
			);
			assert!(
				!evm_match.matched_on.functions.is_empty(),
				"Should have matched functions"
			);

			let matched_on_args = evm_match.matched_on_args.as_ref().unwrap();

			let event_args = &matched_on_args.events.as_ref().unwrap()[0];
			assert_eq!(event_args.signature, "Transfer(address,address,uint256)");
			assert_eq!(
				event_args.hex_signature.as_ref().unwrap(),
				"0xddf252ad1be2c89b69c2b068fc378daa952ba7f163c4a11628f55a4df523b3ef"
			);

			// Check function arguments
			let function_args = &matched_on_args.functions.as_ref().unwrap()[0];
			assert_eq!(function_args.signature, "transfer(address,uint256)");
			assert_eq!(function_args.hex_signature.as_ref().unwrap(), "a9059cbb");
		}
		_ => {
			panic!("Expected EVM match");
		}
	}

	Ok(())
}

#[tokio::test]
async fn test_filter_block_needs_receipt_for_status() -> Result<(), Box<FilterError>> {
	// Load test data using common utility
	let test_data = load_test_data("evm");
	let filter_service = FilterService::new();

	let mut mock_transport = MockEVMTransportClient::new();
	let counter = std::sync::atomic::AtomicUsize::new(0);
	let receipts = test_data.receipts;

	mock_transport
		.expect_send_raw_request()
		.returning(move |method, _params| {
			let current = counter.fetch_add(1, std::sync::atomic::Ordering::SeqCst);
			match (method, current) {
				("net_version", _) => Ok(json!({"result": "1"})),
				("eth_getTransactionReceipt", i) => Ok(json!({
					"result": &receipts[i]
				})),
				("eth_getLogs", _) => Ok(json!({
					"result": Vec::<EVMReceiptLog>::new()
				})),
				_ => Err(anyhow::anyhow!("Unexpected method call")),
			}
		});

	let client = EvmClient::new_with_transport(mock_transport);

	let mut monitor = test_data.monitor;
	monitor.match_conditions.events = vec![];
	monitor.match_conditions.functions = vec![FunctionCondition {
		signature: "transfer(address,uint256)".to_string(),
		expression: None,
	}];
	monitor.match_conditions.transactions = vec![TransactionCondition {
		status: TransactionStatus::Success, // This is to ensure that the receipt is required
		expression: None,
	}];

	let contract_spec = test_data.contract_spec.unwrap();
	let contract_with_spec: (String, ContractSpec) = (
		"0xa0b86991c6218b36c1d19d4a2e9eb0ce3606eb48".to_string(),
		contract_spec.clone(),
	);

	let matches = filter_service
		.filter_block(
			&client,
			&test_data.network,
			&test_data.blocks[0],
			&[monitor],
			Some(&[contract_with_spec]),
		)
		.await?;

	assert!(!matches.is_empty(), "Should have found matches");
	assert_eq!(matches.len(), 1, "Expected exactly one match");

	match &matches[0] {
		MonitorMatch::EVM(evm_match) => {
			assert!(
				evm_match.receipt.is_some(),
				"Transaction receipt should be present"
			);
			let receipt = evm_match.receipt.as_ref().unwrap();
			assert!(
				receipt.status.is_some(),
				"Transaction status should be present"
			);
			assert_eq!(
				receipt.status.unwrap(),
				Uint::from(1),
				"Transaction should be successful"
			);
			assert!(receipt.gas_used.is_some(), "Gas used should be present");
			assert!(
				receipt.gas_used.unwrap() > Uint::from(0),
				"Gas used should be greater than 0"
			);

			assert!(
				evm_match.logs.as_ref().unwrap().is_empty(),
				"Transaction logs should be empty"
			);

			assert!(
				evm_match.matched_on.events.is_empty(),
				"Should not have matched events"
			);
			assert!(
				!evm_match.matched_on.functions.is_empty(),
				"Should have matched functions"
			);

			let matched_on_args = evm_match.matched_on_args.as_ref().unwrap();

			let function_args = &matched_on_args.functions.as_ref().unwrap()[0];
			assert_eq!(function_args.signature, "transfer(address,uint256)");
			assert_eq!(function_args.hex_signature.as_ref().unwrap(), "a9059cbb");
		}
		_ => {
			panic!("Expected EVM match");
		}
	}

	Ok(())
}<|MERGE_RESOLUTION|>--- conflicted
+++ resolved
@@ -3,13 +3,10 @@
 //! Tests the monitoring functionality for EVM-compatible blockchains,
 //! including event and transaction filtering.
 
-<<<<<<< HEAD
-=======
 use alloy::{
 	consensus::{transaction::Recovered, Signed, TxEnvelope},
 	primitives::{Bytes, TxKind, Uint, U256},
 };
->>>>>>> bd0d657f
 use serde_json::json;
 use std::collections::HashMap;
 
@@ -21,12 +18,7 @@
 	services::{
 		blockchain::EvmClient,
 		filter::{handle_match, FilterError, FilterService},
-<<<<<<< HEAD
 	}, utils::tests::evm::{receipt::ReceiptBuilder, transaction::TransactionBuilder},
-=======
-	},
-	utils::tests::evm::receipt::ReceiptBuilder,
->>>>>>> bd0d657f
 };
 
 use crate::integration::{
@@ -723,13 +715,6 @@
 		expression: None,
 	}];
 
-<<<<<<< HEAD
-	// Create a match object
-	let evm_match = EVMMonitorMatch {
-		monitor,
-		transaction: TransactionBuilder::new().build(),
-		receipt: ReceiptBuilder::new().build(),
-=======
 	fn create_test_evm_transaction_receipt() -> EVMTransactionReceipt {
 		ReceiptBuilder::new().build()
 	}
@@ -772,7 +757,6 @@
 		transaction: create_test_evm_transaction(),
 		receipt: Some(create_test_evm_transaction_receipt()),
 		logs: Some(create_test_evm_logs()),
->>>>>>> bd0d657f
 		network_slug: "ethereum_mainnet".to_string(),
 		matched_on: MatchConditions {
 			functions: vec![FunctionCondition {
