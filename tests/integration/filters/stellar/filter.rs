//! Integration tests for Stellar chain monitoring.
//!
//! Tests the monitoring functionality for the Stellar blockchain,
//! including contract invocations and transaction filtering.

use std::collections::HashMap;

use openzeppelin_monitor::{
	models::{
		AddressWithSpec, BlockChainType, BlockType, ContractSpec, EventCondition,
		FunctionCondition, MatchConditions, Monitor, MonitorMatch, StellarBlock,
		StellarContractSpec, StellarEvent, StellarMatchArguments, StellarMatchParamEntry,
		StellarMatchParamsMap, StellarMonitorMatch, StellarTransaction, StellarTransactionInfo,
		TransactionCondition, TransactionStatus, TransactionType,
	},
	services::filter::{handle_match, FilterError, FilterService},
};

use crate::integration::{
	filters::common::{read_and_parse_json, setup_trigger_execution_service, TestDataBuilder},
	mocks::{
		create_test_block, create_test_transaction, MockStellarClientTrait,
		MockStellarTransportClient,
	},
};

use serde_json::{json, Value};

fn make_monitor_with_events(mut monitor: Monitor, include_expression: bool) -> Monitor {
	monitor.match_conditions.functions = vec![];
	monitor.match_conditions.transactions = vec![];
	monitor.match_conditions.events = vec![];
	monitor.match_conditions.events.push(EventCondition {
		signature: "transfer(Address,Address,String,I128)".to_string(),
		expression: if include_expression {
			Some(
				"0 == GDF32CQINROD3E2LMCGZUDVMWTXCJFR5SBYVRJ7WAAIAS3P7DCVWZEFY AND 3 >= 2240"
					.to_string(),
			)
		} else {
			None
		},
	});
	monitor
}

fn make_monitor_with_functions(mut monitor: Monitor, include_expression: bool) -> Monitor {
	monitor.match_conditions.events = vec![];
	monitor.match_conditions.transactions = vec![];
	monitor.match_conditions.functions = vec![FunctionCondition {
		signature: "transfer(Address,Address,I128)".to_string(),
		expression: if include_expression {
			Some("amount >= 2240".to_string())
		} else {
			None
		},
	}];
	monitor
}

fn make_monitor_with_transactions(mut monitor: Monitor, include_expression: bool) -> Monitor {
	monitor.match_conditions.events = vec![];
	monitor.match_conditions.functions = vec![];
	monitor.match_conditions.transactions = vec![];
	monitor
		.match_conditions
		.transactions
		.push(TransactionCondition {
			status: TransactionStatus::Failure,
			expression: if include_expression {
				Some("value >= 498000000".to_string())
			} else {
				None
			},
		});
	monitor
}

#[tokio::test]
async fn test_monitor_events_with_no_expressions() -> Result<(), Box<FilterError>> {
	let test_data = TestDataBuilder::new("stellar").build();
	let filter_service = FilterService::new();

	let monitor = make_monitor_with_events(test_data.monitor, false);

	// Load Stellar-specific test data
	let events: Vec<StellarEvent> =
		read_and_parse_json("tests/integration/fixtures/stellar/events.json");
	let transactions: Vec<StellarTransactionInfo> =
		read_and_parse_json("tests/integration/fixtures/stellar/transactions.json");

	let mut mock_client = MockStellarClientTrait::<MockStellarTransportClient>::new();
	let decoded_transactions: Vec<StellarTransaction> = transactions
		.iter()
		.map(|tx| StellarTransaction::from(tx.clone()))
		.collect();

	// Setup mock expectations
	mock_client
		.expect_get_transactions()
		.times(1)
		.returning(move |_, _| Ok(decoded_transactions.clone()));

	mock_client
		.expect_get_events()
		.times(1)
		.returning(move |_, _| Ok(events.clone()));

	mock_client
		.expect_get_contract_spec()
		.returning(move |_| Ok(test_data.contract_spec.clone().unwrap()));

	// Run filter_block with the test data
	let matches = filter_service
		.filter_block(
			&mock_client,
			&test_data.network,
			&test_data.blocks[0],
			&[monitor],
			None,
		)
		.await?;

	assert!(!matches.is_empty(), "Should have found matching events");
	assert_eq!(matches.len(), 1, "Expected exactly one match");

	match &matches[0] {
		MonitorMatch::Stellar(stellar_match) => {
			assert!(stellar_match.matched_on.events.len() == 1);
			assert!(stellar_match.matched_on.functions.is_empty());
			assert!(stellar_match.matched_on.transactions.is_empty());
			assert!(
				stellar_match.matched_on.events[0].signature
					== "transfer(Address,Address,String,I128)"
			);

			let matched_on_args = stellar_match.matched_on_args.as_ref().unwrap();
			assert!(
				matched_on_args.events.as_ref().unwrap().is_empty(),
				"Expected no events arguments to be matched"
			);
		}
		_ => {
			panic!("Expected Stellar match");
		}
	}

	Ok(())
}

#[tokio::test]
async fn test_monitor_events_with_expressions() -> Result<(), Box<FilterError>> {
	// Load test data using common utility
	let test_data = TestDataBuilder::new("stellar").build();
	let filter_service = FilterService::new();

	let monitor = make_monitor_with_events(test_data.monitor, true);

	// Load Stellar-specific test data
	let events: Vec<StellarEvent> =
		read_and_parse_json("tests/integration/fixtures/stellar/events.json");
	let transactions: Vec<StellarTransactionInfo> =
		read_and_parse_json("tests/integration/fixtures/stellar/transactions.json");

	let mut mock_client = MockStellarClientTrait::<MockStellarTransportClient>::new();
	let decoded_transactions: Vec<StellarTransaction> = transactions
		.iter()
		.map(|tx| StellarTransaction::from(tx.clone()))
		.collect();

	// Setup mock expectations
	mock_client
		.expect_get_transactions()
		.times(1)
		.returning(move |_, _| Ok(decoded_transactions.clone()));

	mock_client
		.expect_get_events()
		.times(1)
		.returning(move |_, _| Ok(events.clone()));

	mock_client
		.expect_get_contract_spec()
		.returning(move |_| Ok(test_data.contract_spec.clone().unwrap()));

	// Run filter_block with the test data
	let matches = filter_service
		.filter_block(
			&mock_client,
			&test_data.network,
			&test_data.blocks[0],
			&[monitor],
			None,
		)
		.await?;

	assert!(!matches.is_empty(), "Should have found matching events");
	assert_eq!(matches.len(), 1, "Expected exactly one match");
	match &matches[0] {
		MonitorMatch::Stellar(stellar_match) => {
			assert!(stellar_match.matched_on.events.len() == 1);
			assert!(stellar_match.matched_on.functions.is_empty());
			assert!(stellar_match.matched_on.transactions.is_empty());
			assert!(
				stellar_match.matched_on.events[0].signature
					== "transfer(Address,Address,String,I128)"
			);

			let matched_on_args = stellar_match.matched_on_args.as_ref().unwrap();
			let event_args = &matched_on_args.events.as_ref().unwrap()[0];

			assert_eq!(
				event_args.signature,
				"transfer(Address,Address,String,I128)"
			);

			// Assert the argument values
			let args = event_args.args.as_ref().unwrap();
			assert_eq!(args[0].name, "0");
			assert_eq!(
				args[0].value,
				"GDF32CQINROD3E2LMCGZUDVMWTXCJFR5SBYVRJ7WAAIAS3P7DCVWZEFY"
			);
			assert_eq!(args[0].kind, "Address");
			assert!(args[0].indexed);

			assert_eq!(args[1].name, "1");
			assert_eq!(
				args[1].value,
				"CC7YMFMYZM2HE6O3JT5CNTFBHVXCZTV7CEYT56IGBHR4XFNTGTN62CPT"
			);
			assert_eq!(args[1].kind, "Address");
			assert!(args[1].indexed);

			assert_eq!(args[2].name, "2");
			assert_eq!(
				args[2].value,
				"USDC:GBBD47IF6LWK7P7MDEVSCWR7DPUWV3NY3DTQEVFL4NAT4AQH3ZLLFLA5"
			);
			assert_eq!(args[2].kind, "String");
			assert!(args[2].indexed);

			assert_eq!(args[3].name, "3");
			assert_eq!(args[3].value, "2240");
			assert_eq!(args[3].kind, "I128");
			assert!(!args[3].indexed);
		}
		_ => {
			panic!("Expected Stellar match");
		}
	}

	Ok(())
}

#[tokio::test]
async fn test_monitor_functions_with_no_expressions() -> Result<(), Box<FilterError>> {
	// Load test data using common utility
	let test_data = TestDataBuilder::new("stellar").build();
	let filter_service = FilterService::new();

	let monitor = make_monitor_with_functions(test_data.monitor, false);

	// Load Stellar-specific test data
	let events: Vec<StellarEvent> =
		read_and_parse_json("tests/integration/fixtures/stellar/events.json");
	let transactions: Vec<StellarTransactionInfo> =
		read_and_parse_json("tests/integration/fixtures/stellar/transactions.json");
	let contract_spec = test_data.contract_spec.unwrap();
	let contract_with_spec: (String, ContractSpec) = (
		"CBIELTK6YBZJU5UP2WWQEUCYKLPU6AUNZ2BQ4WWFEIE3USCIHMXQDAMA".to_string(),
		contract_spec.clone(),
	);

	let mut mock_client = MockStellarClientTrait::<MockStellarTransportClient>::new();
	let decoded_transactions: Vec<StellarTransaction> = transactions
		.iter()
		.map(|tx| StellarTransaction::from(tx.clone()))
		.collect();

	// Setup mock expectations
	mock_client
		.expect_get_transactions()
		.times(1)
		.returning(move |_, _| Ok(decoded_transactions.clone()));

	mock_client
		.expect_get_events()
		.times(1)
		.returning(move |_, _| Ok(events.clone()));

	mock_client
		.expect_get_contract_spec()
		.returning(move |_| Ok(contract_spec.clone()));

	// Run filter_block with the test data
	let matches = filter_service
		.filter_block(
			&mock_client,
			&test_data.network,
			&test_data.blocks[0],
			&[monitor],
			Some(&[contract_with_spec]),
		)
		.await?;

	assert!(!matches.is_empty(), "Should have found matching functions");
	assert_eq!(matches.len(), 1, "Expected exactly one match");

	match &matches[0] {
		MonitorMatch::Stellar(stellar_match) => {
			assert!(stellar_match.matched_on.functions.len() == 1);
			assert!(stellar_match.matched_on.events.is_empty());
			assert!(stellar_match.matched_on.transactions.is_empty());
			assert!(
				stellar_match.matched_on.functions[0].signature == "transfer(Address,Address,I128)"
			);

			let matched_on_args = stellar_match.matched_on_args.as_ref().unwrap();
			assert!(
				stellar_match.matched_on.functions[0].expression.is_none(),
				"Expected no function expression"
			);
			assert!(
				matched_on_args.functions.as_ref().unwrap().len() == 1,
				"Expected one function match"
			);
		}
		_ => {
			panic!("Expected Stellar match");
		}
	}

	Ok(())
}

#[tokio::test]
async fn test_monitor_functions_with_expressions() -> Result<(), Box<FilterError>> {
	let test_data = TestDataBuilder::new("stellar").build();
	let filter_service = FilterService::new();

	let monitor = make_monitor_with_functions(test_data.monitor, true);

	// Load Stellar-specific test data
	let events: Vec<StellarEvent> =
		read_and_parse_json("tests/integration/fixtures/stellar/events.json");
	let transactions: Vec<StellarTransactionInfo> =
		read_and_parse_json("tests/integration/fixtures/stellar/transactions.json");
	let contract_spec = test_data.contract_spec.unwrap();
	let contract_with_spec: (String, ContractSpec) = (
		"CBIELTK6YBZJU5UP2WWQEUCYKLPU6AUNZ2BQ4WWFEIE3USCIHMXQDAMA".to_string(),
		contract_spec.clone(),
	);

	let mut mock_client = MockStellarClientTrait::<MockStellarTransportClient>::new();
	let decoded_transactions: Vec<StellarTransaction> = transactions
		.iter()
		.map(|tx| StellarTransaction::from(tx.clone()))
		.collect();

	// Setup mock expectations
	mock_client
		.expect_get_transactions()
		.times(1)
		.returning(move |_, _| Ok(decoded_transactions.clone()));

	mock_client
		.expect_get_events()
		.times(1)
		.returning(move |_, _| Ok(events.clone()));

	mock_client
		.expect_get_contract_spec()
		.returning(move |_| Ok(contract_spec.clone()));

	// Run filter_block with the test data
	let matches = filter_service
		.filter_block(
			&mock_client,
			&test_data.network,
			&test_data.blocks[0],
			&[monitor],
			Some(&[contract_with_spec]),
		)
		.await?;

	assert!(!matches.is_empty(), "Should have found matching functions");
	assert_eq!(matches.len(), 1, "Expected exactly one match");

	match &matches[0] {
		MonitorMatch::Stellar(stellar_match) => {
			assert!(stellar_match.matched_on.functions.len() == 1);
			assert!(stellar_match.matched_on.events.is_empty());
			assert!(stellar_match.matched_on.transactions.is_empty());
			assert!(
				stellar_match.matched_on.functions[0].signature == "transfer(Address,Address,I128)"
			);

			let matched_on_args = stellar_match.matched_on_args.as_ref().unwrap();
			let function_args = &matched_on_args.functions.as_ref().unwrap()[0];

			assert_eq!(function_args.signature, "transfer(Address,Address,I128)");

			// Assert the argument values
			let args = function_args.args.as_ref().unwrap();

			assert_eq!(args[0].name, "from");
			assert_eq!(
				args[0].value,
				"GDF32CQINROD3E2LMCGZUDVMWTXCJFR5SBYVRJ7WAAIAS3P7DCVWZEFY"
			);
			assert_eq!(args[0].kind, "Address");
			assert!(!args[0].indexed);

			assert_eq!(args[1].name, "to");
			assert_eq!(
				args[1].value,
				"CC7YMFMYZM2HE6O3JT5CNTFBHVXCZTV7CEYT56IGBHR4XFNTGTN62CPT"
			);
			assert_eq!(args[1].kind, "Address");
			assert!(!args[1].indexed);

			assert_eq!(args[2].name, "amount");
			assert_eq!(args[2].value, "2240");
			assert_eq!(args[2].kind, "I128");
			assert!(!args[2].indexed);
		}
		_ => {
			panic!("Expected Stellar match");
		}
	}

	Ok(())
}

#[tokio::test]
async fn test_monitor_transactions_with_expressions() -> Result<(), Box<FilterError>> {
	let test_data = TestDataBuilder::new("stellar").build();
	let filter_service = FilterService::new();

	let monitor = make_monitor_with_transactions(test_data.monitor, true);

	// Load Stellar-specific test data
	let events: Vec<StellarEvent> =
		read_and_parse_json("tests/integration/fixtures/stellar/events.json");
	let transactions: Vec<StellarTransactionInfo> =
		read_and_parse_json("tests/integration/fixtures/stellar/transactions.json");

	let mut mock_client = MockStellarClientTrait::<MockStellarTransportClient>::new();
	let decoded_transactions: Vec<StellarTransaction> = transactions
		.iter()
		.map(|tx| StellarTransaction::from(tx.clone()))
		.collect();

	// Setup mock expectations
	mock_client
		.expect_get_transactions()
		.times(1)
		.returning(move |_, _| Ok(decoded_transactions.clone()));

	mock_client
		.expect_get_events()
		.times(1)
		.returning(move |_, _| Ok(events.clone()));

	mock_client
		.expect_get_contract_spec()
		.returning(move |_| Ok(test_data.contract_spec.clone().unwrap()));

	// Run filter_block with the test data
	let matches = filter_service
		.filter_block(
			&mock_client,
			&test_data.network,
			&test_data.blocks[0],
			&[monitor],
			None,
		)
		.await?;

	assert!(
		!matches.is_empty(),
		"Should have found matching transactions"
	);

	match &matches[0] {
		MonitorMatch::Stellar(stellar_match) => {
			assert!(stellar_match.matched_on.transactions.len() == 1);
			assert!(stellar_match.matched_on.events.is_empty());
			assert!(stellar_match.matched_on.functions.is_empty());
			assert!(stellar_match.matched_on.transactions[0].status == TransactionStatus::Failure);
			assert!(
				stellar_match.matched_on.transactions[0]
					.expression
					.clone()
					.unwrap() == "value >= 498000000"
			);
		}
		_ => {
			panic!("Expected Stellar match");
		}
	}

	Ok(())
}

#[tokio::test]
async fn test_monitor_transactions_with_no_expressions() -> Result<(), Box<FilterError>> {
	let test_data = TestDataBuilder::new("stellar").build();
	let filter_service = FilterService::new();

	let monitor = make_monitor_with_transactions(test_data.monitor, false);

	// Load Stellar-specific test data
	let events: Vec<StellarEvent> =
		read_and_parse_json("tests/integration/fixtures/stellar/events.json");
	let transactions: Vec<StellarTransactionInfo> =
		read_and_parse_json("tests/integration/fixtures/stellar/transactions.json");

	let mut mock_client = MockStellarClientTrait::<MockStellarTransportClient>::new();
	let decoded_transactions: Vec<StellarTransaction> = transactions
		.iter()
		.map(|tx| StellarTransaction::from(tx.clone()))
		.collect();

	// Setup mock expectations
	mock_client
		.expect_get_transactions()
		.times(1)
		.returning(move |_, _| Ok(decoded_transactions.clone()));

	mock_client
		.expect_get_events()
		.times(1)
		.returning(move |_, _| Ok(events.clone()));

	mock_client
		.expect_get_contract_spec()
		.returning(move |_| Ok(test_data.contract_spec.clone().unwrap()));

	// Run filter_block with the test data
	let matches = filter_service
		.filter_block(
			&mock_client,
			&test_data.network,
			&test_data.blocks[0],
			&[monitor],
			None,
		)
		.await?;

	assert!(
		!matches.is_empty(),
		"Should have found matching transactions"
	);

	match &matches[0] {
		MonitorMatch::Stellar(stellar_match) => {
			assert!(stellar_match.matched_on.transactions.len() == 1);
			assert!(stellar_match.matched_on.events.is_empty());
			assert!(stellar_match.matched_on.functions.is_empty());
			assert!(stellar_match.matched_on.transactions[0].status == TransactionStatus::Failure);
			assert!(stellar_match.matched_on.transactions[0]
				.expression
				.is_none());
		}
		_ => {
			panic!("Expected Stellar match");
		}
	}

	Ok(())
}

#[tokio::test]
async fn test_monitor_with_multiple_conditions() -> Result<(), Box<FilterError>> {
	let test_data = TestDataBuilder::new("stellar").build();
	let filter_service = FilterService::new();

	// Load Stellar-specific test data
	let events: Vec<StellarEvent> =
		read_and_parse_json("tests/integration/fixtures/stellar/events.json");
	let transactions: Vec<StellarTransactionInfo> =
		read_and_parse_json("tests/integration/fixtures/stellar/transactions.json");
	let contract_spec = test_data.contract_spec.unwrap();
	let transfer_contract_with_spec: (String, ContractSpec) = (
		"CBIELTK6YBZJU5UP2WWQEUCYKLPU6AUNZ2BQ4WWFEIE3USCIHMXQDAMA".to_string(),
		contract_spec.clone(),
	);
	let upsert_contract_with_spec: (String, ContractSpec) = (
		"CBWRWC2IFNRXKAW2HG5473V5U25OMUKVIE3BFZBIWOOD3VLEIBUIOQG6".to_string(),
		contract_spec.clone(),
	);

	let mut mock_client = MockStellarClientTrait::<MockStellarTransportClient>::new();
	let decoded_transactions: Vec<StellarTransaction> = transactions
		.iter()
		.map(|tx| StellarTransaction::from(tx.clone()))
		.collect();

	// Setup mock expectations
	mock_client
		.expect_get_transactions()
		.times(1)
		.returning(move |_, _| Ok(decoded_transactions.clone()));

	mock_client
		.expect_get_events()
		.times(1)
		.returning(move |_, _| Ok(events.clone()));

	mock_client
		.expect_get_contract_spec()
		.returning(move |_| Ok(contract_spec.clone()));

	// Run filter_block with the test data
	let matches = filter_service
		.filter_block(
			&mock_client,
			&test_data.network,
			&test_data.blocks[0],
			&[test_data.monitor],
			Some(&[transfer_contract_with_spec, upsert_contract_with_spec]),
		)
		.await?;

	assert!(
		!matches.is_empty(),
		"Should have found matching functions and events"
	);

	if let MonitorMatch::Stellar(stellar_match) = &matches[0] {
		assert!(
			!stellar_match.matched_on.events.is_empty(),
			"Should have matched events"
		);
		assert!(
			!stellar_match.matched_on.functions.is_empty(),
			"Should have matched functions"
		);

		assert!(
			!stellar_match.matched_on.transactions.is_empty(),
			"Should have matched transactions"
		);

		if let Some(args) = &stellar_match.matched_on_args {
			if let Some(events) = &args.events {
				assert!(!events.is_empty(), "Should have event arguments");
				let event = &events[0];
				assert_eq!(event.signature, "transfer(Address,Address,String,I128)");
			}

			if let Some(functions) = &args.functions {
				assert!(!functions.is_empty(), "Should have function arguments");
				let function = &functions[0];
				assert_eq!(function.signature, "transfer(Address,Address,I128)");
			}
		}
	}

	if let MonitorMatch::Stellar(stellar_match) = &matches[1] {
		assert!(
			stellar_match.matched_on.events.is_empty(),
			"Should not have matched events"
		);
		assert!(
			!stellar_match.matched_on.functions.is_empty(),
			"Should have matched functions"
		);
		assert!(
			!stellar_match.matched_on.transactions.is_empty(),
			"Should have matched transactions"
		);

		if let Some(args) = &stellar_match.matched_on_args {
			if let Some(functions) = &args.functions {
				assert!(!functions.is_empty(), "Should have function arguments");
				let function = &functions[0];
				assert_eq!(function.signature, "upsert_data(Map<String,String>)");
			}
		}
	}

	Ok(())
}

#[tokio::test]
async fn test_monitor_error_cases() -> Result<(), Box<FilterError>> {
	let test_data = TestDataBuilder::new("stellar").build();
	let filter_service = FilterService::new();
	let mock_client = MockStellarClientTrait::<MockStellarTransportClient>::new();

	// Create an invalid block type
	let invalid_block = BlockType::EVM(Box::default());

	let result = filter_service
		.filter_block(
			&mock_client,
			&test_data.network,
			&invalid_block,
			&[test_data.monitor],
			None,
		)
		.await;

	assert!(result.is_err());
	assert!(matches!(
		result.unwrap_err(),
		FilterError::BlockTypeMismatch { .. }
	));

	Ok(())
}

#[tokio::test]
async fn test_handle_match() -> Result<(), Box<FilterError>> {
	let test_data = TestDataBuilder::new("stellar").build();
	let filter_service = FilterService::new();
	let trigger_scripts = HashMap::new();

	// Load Stellar-specific test data
	let events: Vec<StellarEvent> =
		read_and_parse_json("tests/integration/fixtures/stellar/events.json");
	let transactions: Vec<StellarTransactionInfo> =
		read_and_parse_json("tests/integration/fixtures/stellar/transactions.json");

	let contract_spec = test_data.contract_spec.unwrap();
	let contract_with_spec: (String, ContractSpec) = (
		"CBWRWC2IFNRXKAW2HG5473V5U25OMUKVIE3BFZBIWOOD3VLEIBUIOQG6".to_string(),
		contract_spec.clone(),
	);

	let mut mock_client = MockStellarClientTrait::<MockStellarTransportClient>::new();
	let decoded_transactions: Vec<StellarTransaction> = transactions
		.iter()
		.map(|tx| StellarTransaction::from(tx.clone()))
		.collect();

	// Setup mock expectations
	mock_client
		.expect_get_transactions()
		.times(1)
		.returning(move |_, _| Ok(decoded_transactions.clone()));

	mock_client
		.expect_get_events()
		.times(1)
		.returning(move |_, _| Ok(events.clone()));

	mock_client
		.expect_get_contract_spec()
		.returning(move |_| Ok(contract_spec.clone()));

	let mut trigger_execution_service =
		setup_trigger_execution_service("tests/integration/fixtures/stellar/triggers/trigger.json")
			.await;

	// First expectation for the events-only match
	trigger_execution_service
		.expect_execute()
		.withf(
			|trigger_name, variables, _monitor_match, _trigger_scripts| {
				trigger_name == ["example_trigger_slack"]
				// Monitor metadata
				&& variables.get("monitor.name") == Some(&"Large Transfer of USDC Token".to_string())
				// Transaction variables
				&& variables.get("transaction.hash")
					== Some(&"2c89fc3311bc275415ed6a764c77d7b0349cb9f4ce37fd2bbfc6604920811503".to_string())
				// Event arguments
				&& variables.get("events.0.signature") == Some(&"transfer(Address,Address,String,I128)".to_string())
				&& variables.get("events.0.args.0") == Some(&"GDF32CQINROD3E2LMCGZUDVMWTXCJFR5SBYVRJ7WAAIAS3P7DCVWZEFY".to_string())
				&& variables.get("events.0.args.1") == Some(&"CC7YMFMYZM2HE6O3JT5CNTFBHVXCZTV7CEYT56IGBHR4XFNTGTN62CPT".to_string())
				&& variables.get("events.0.args.2") == Some(&"USDC:GBBD47IF6LWK7P7MDEVSCWR7DPUWV3NY3DTQEVFL4NAT4AQH3ZLLFLA5".to_string())
				&& variables.get("events.0.args.3") == Some(&"2240".to_string())
			},
		)
		.once()
		.returning(|_, _, _, _| Ok(()));

	// Second expectation for the upsert_data function match
	trigger_execution_service
		.expect_execute()
		.withf(
			|trigger_name, variables, _monitor_match, _trigger_scripts| {
				let expected_json: Value =
					serde_json::from_str("{\"myKey1\":1234,\"myKey2\":\"Hello, world!\"}").unwrap();
				let actual_json: Value =
					serde_json::from_str(variables.get("functions.0.args.data").unwrap()).unwrap();

				trigger_name == ["example_trigger_slack"]
				// Monitor metadata
				&& variables.get("monitor.name") == Some(&"Large Transfer of USDC Token".to_string())
				// Transaction variables
				&& variables.get("transaction.hash")
					== Some(&"FAKE5a3a9153e19002517935a5df291b81a341b98ccd80f0919d78cea5ed29d8".to_string())
				// Function arguments
				&& variables.get("functions.0.signature") == Some(&"upsert_data(Map<String,String>)".to_string())
				&& expected_json == actual_json
			},
		)
		.once()
		.returning(|_, _, _, _| Ok(()));

	let matches = filter_service
		.filter_block(
			&mock_client,
			&test_data.network,
			&test_data.blocks[0],
			&[test_data.monitor],
			Some(&[contract_with_spec]),
		)
		.await?;

	assert!(!matches.is_empty(), "Should have found matches to handle");

	for matching_monitor in matches {
		let result = handle_match(
			matching_monitor.clone(),
			&trigger_execution_service,
			&trigger_scripts,
		)
		.await;
		assert!(result.is_ok(), "Handle match should succeed");
	}

	Ok(())
}

#[tokio::test]
async fn test_handle_match_with_no_args() -> Result<(), Box<FilterError>> {
	let test_data = TestDataBuilder::new("stellar").build();
	let filter_service = FilterService::new();

	let mut monitor = test_data.monitor;
	// Clear existing conditions and add functions without arguments
	monitor.match_conditions.functions = vec![FunctionCondition {
		signature: "increment()".to_string(),
		expression: None,
	}];
	monitor.match_conditions.events = vec![];
	monitor.match_conditions.transactions = vec![];

	// Load Stellar-specific test data
	let events: Vec<StellarEvent> =
		read_and_parse_json("tests/integration/fixtures/stellar/events.json");
	let transactions: Vec<StellarTransactionInfo> =
		read_and_parse_json("tests/integration/fixtures/stellar/transactions.json");
	let contract_spec = test_data.contract_spec.unwrap();
	let contract_with_spec: (String, ContractSpec) = (
		"CDMZ6LU66KEMLKI3EJBIGXTZ4KZ2CRTSHZETMY3QQZBWRKVKB5EIOHTX".to_string(),
		contract_spec.clone(),
	);

	let mut mock_client = MockStellarClientTrait::<MockStellarTransportClient>::new();
	let decoded_transactions: Vec<StellarTransaction> = transactions
		.iter()
		.map(|tx| StellarTransaction::from(tx.clone()))
		.collect();

	// Setup mock expectations
	mock_client
		.expect_get_transactions()
		.times(1)
		.returning(move |_, _| Ok(decoded_transactions.clone()));

	mock_client
		.expect_get_events()
		.times(1)
		.returning(move |_, _| Ok(events.clone()));

	mock_client
		.expect_get_contract_spec()
		.returning(move |_| Ok(contract_spec.clone()));

	// Run filter_block with the test data
	let matches = filter_service
		.filter_block(
			&mock_client,
			&test_data.network,
			&test_data.blocks[0],
			&[monitor],
			Some(&[contract_with_spec]),
		)
		.await?;

	assert!(!matches.is_empty(), "Should have found matches");
	assert_eq!(matches.len(), 1, "Expected exactly one match");

	match &matches[0] {
		MonitorMatch::Stellar(stellar_match) => {
			assert!(stellar_match.matched_on.functions.len() == 1);
			assert!(stellar_match.matched_on.events.is_empty());
			assert!(stellar_match.matched_on.transactions.is_empty());
			assert!(stellar_match.matched_on.functions[0].signature == "increment()");

			// Now test handle_match to verify the data map contains signatures
			let trigger_scripts = HashMap::new();
			let mut trigger_execution_service = setup_trigger_execution_service(
				"tests/integration/fixtures/stellar/triggers/trigger.json",
			)
			.await;

			// Set up expectations for execute()
			trigger_execution_service
				.expect_execute()
				.withf(|trigger_name, variables, _monitor_match, _trigger_scripts| {
					trigger_name == ["example_trigger_slack"]
						// Monitor metadata
						&& variables.get("monitor.name") == Some(&"Large Transfer of USDC Token".to_string())
						// Transaction variables
						&& variables.get("transaction.hash") == Some(&"80fec04b989895a4222d9985fbf153d253e3e2cbc1da45ef414db96a277b99be".to_string())
						// Function signature should be present even without args
						&& variables.get("functions.0.signature") == Some(&"increment()".to_string())
				})
				.once()
				.returning(|_, _, _, _| Ok(()));

			let result = handle_match(
				matches[0].clone(),
				&trigger_execution_service,
				&trigger_scripts,
			)
			.await;
			assert!(result.is_ok(), "Handle match should succeed");
		}
		_ => {
			panic!("Expected Stellar match");
		}
	}

	Ok(())
}

#[tokio::test]
async fn test_handle_match_with_key_collision() -> Result<(), Box<FilterError>> {
	// Load test data using common utility
	let test_data = TestDataBuilder::new("stellar").build();

	// Setup trigger execution service and capture the data structure
	let data_capture = std::sync::Arc::new(std::sync::Mutex::new(HashMap::new()));
	let data_capture_clone = data_capture.clone();

	let mut trigger_execution_service =
		setup_trigger_execution_service("tests/integration/fixtures/stellar/triggers/trigger.json")
			.await;

	// Set up expectations for execute() with custom function to capture and verify data
	trigger_execution_service
		.expect_execute()
		.withf(
			move |_triggers, variables, _monitor_match, _trigger_scripts| {
				let mut captured = data_capture_clone.lock().unwrap();
				*captured = variables.clone();
				true
			},
		)
		.returning(|_, _, _, _| Ok(()));

	// Create test monitor with a function that has an argument called "signature"
	let mut monitor = test_data.monitor.clone();
	monitor.match_conditions.functions = vec![FunctionCondition {
		signature: "riskyFunction(String signature, I128 amount)".to_string(),
		expression: None,
	}];

	fn create_test_stellar_transaction() -> StellarTransaction {
		match create_test_transaction(BlockChainType::Stellar) {
			TransactionType::Stellar(transaction) => *transaction,
			_ => panic!("Expected Stellar transaction"),
		}
	}

	fn create_test_stellar_block() -> StellarBlock {
		match create_test_block(BlockChainType::Stellar, 1) {
			BlockType::Stellar(block) => *block,
			_ => panic!("Expected Stellar block"),
		}
	}

	// Create a match object
	let stellar_match = StellarMonitorMatch {
		monitor,
		transaction: create_test_stellar_transaction(),
		network_slug: "stellar_testnet".to_string(),
		ledger: create_test_stellar_block(),
		matched_on: MatchConditions {
			functions: vec![FunctionCondition {
				signature: "riskyFunction(String signature, I128 amount)".to_string(),
				expression: None,
			}],
			events: vec![],
			transactions: vec![],
		},
		matched_on_args: Some(StellarMatchArguments {
			functions: Some(vec![StellarMatchParamsMap {
				signature: "riskyFunction(String signature, I128 amount)".to_string(),
				args: Some(vec![
					StellarMatchParamEntry {
						name: "signature".to_string(),
						value: "test_signature_value".to_string(),
						kind: "String".to_string(),
						indexed: false,
					},
					StellarMatchParamEntry {
						name: "amount".to_string(),
						value: "500000".to_string(),
						kind: "I128".to_string(),
						indexed: false,
					},
				]),
			}]),
			events: None,
		}),
	};

	let match_wrapper = MonitorMatch::Stellar(Box::new(stellar_match));

	// Process the match directly using handle_match
	let result = handle_match(match_wrapper, &trigger_execution_service, &HashMap::new()).await;
	assert!(result.is_ok(), "Handle match should succeed");

	// Verify that data structure preserves both function signature and argument
	let captured_data = data_capture.lock().unwrap();

	// The key for the function signature should exist
	assert!(
		captured_data.contains_key("functions.0.signature"),
		"functions.0.signature should exist in the data structure"
	);

	// Check the value is correct
	assert_eq!(
		captured_data.get("functions.0.signature").unwrap(),
		"riskyFunction(String signature, I128 amount)",
		"Function signature value should be preserved"
	);

	// The key for the argument should also exist
	assert!(
		captured_data.contains_key("functions.0.args.signature"),
		"functions.0.args.signature should exist in the data structure"
	);

	// Check that the argument value is correct
	assert_eq!(
		captured_data.get("functions.0.args.signature").unwrap(),
		"test_signature_value",
		"Function argument value should be correct"
	);

	// Verify that the values are different - no collision
	assert_ne!(
		captured_data.get("functions.0.signature").unwrap(),
		captured_data.get("functions.0.args.signature").unwrap(),
		"Function signature and argument values should be distinct"
	);

	// Also check for other expected fields
	assert!(
		captured_data.contains_key("transaction.hash"),
		"Transaction hash should be present"
	);
	assert!(
		captured_data.contains_key("monitor.name"),
		"Monitor name should be present"
	);

	Ok(())
}

#[tokio::test]
async fn test_filter_with_contract_spec() -> Result<(), Box<FilterError>> {
	let test_data = TestDataBuilder::new("stellar").build();
	let filter_service = FilterService::new();

	// Load Stellar-specific test data
	let events: Vec<StellarEvent> =
		read_and_parse_json("tests/integration/fixtures/stellar/events.json");
	let transactions: Vec<StellarTransactionInfo> =
		read_and_parse_json("tests/integration/fixtures/stellar/transactions.json");

	let contract_spec = test_data.contract_spec.unwrap();
	let contract_with_spec: (String, ContractSpec) = (
		"CDMZ6LU66KEMLKI3EJBIGXTZ4KZ2CRTSHZETMY3QQZBWRKVKB5EIOHTX".to_string(),
		contract_spec.clone(),
	);

	let mut mock_client = MockStellarClientTrait::<MockStellarTransportClient>::new();
	let decoded_transactions: Vec<StellarTransaction> = transactions
		.iter()
		.map(|tx| StellarTransaction::from(tx.clone()))
		.collect();

	// Setup mock expectations
	mock_client
		.expect_get_transactions()
		.times(1)
		.returning(move |_, _| Ok(decoded_transactions.clone()));

	mock_client
		.expect_get_events()
		.times(1)
		.returning(move |_, _| Ok(events.clone()));

	// Expect contract spec to be called
	mock_client
		.expect_get_contract_spec()
		.returning(move |_| Ok(contract_spec.clone()));

	// Create a monitor that requires contract spec validation
	let mut monitor = test_data.monitor.clone();
	monitor.match_conditions.functions = vec![FunctionCondition {
		signature: "increment()".to_string(),
		expression: None,
	}];
	monitor.match_conditions.events = vec![];
	monitor.match_conditions.transactions = vec![];

	// Run filter_block with the test data
	let matches = filter_service
		.filter_block(
			&mock_client,
			&test_data.network,
			&test_data.blocks[0],
			&[monitor],
			Some(&[contract_with_spec]),
		)
		.await?;

	assert!(matches.len() == 1, "Should have found exactly 1 match");

	// Verify that the matches contain the expected function
	match &matches[0] {
		MonitorMatch::Stellar(stellar_match) => {
			assert!(!stellar_match.matched_on.functions.is_empty());
			assert_eq!(
				stellar_match.matched_on.functions[0].signature,
				"increment()"
			);
		}
		_ => panic!("Expected Stellar match"),
	}

	Ok(())
}

#[tokio::test]
async fn test_filter_with_invalid_contract_spec() -> Result<(), Box<FilterError>> {
	let test_data = TestDataBuilder::new("stellar").build();
	let filter_service = FilterService::new();

	// Load Stellar-specific test data
	let events: Vec<StellarEvent> =
		read_and_parse_json("tests/integration/fixtures/stellar/events.json");
	let transactions: Vec<StellarTransactionInfo> =
		read_and_parse_json("tests/integration/fixtures/stellar/transactions.json");

	let mut mock_client = MockStellarClientTrait::<MockStellarTransportClient>::new();
	let decoded_transactions: Vec<StellarTransaction> = transactions
		.iter()
		.map(|tx| StellarTransaction::from(tx.clone()))
		.collect();

	// Setup mock expectations
	mock_client
		.expect_get_transactions()
		.times(1)
		.returning(move |_, _| Ok(decoded_transactions.clone()));

	mock_client
		.expect_get_events()
		.times(1)
		.returning(move |_, _| Ok(events.clone()));

	// Setup mock to return error for contract spec
	mock_client
		.expect_get_contract_spec()
		.returning(|_| Err(anyhow::anyhow!("Failed to get contract spec")));

	// Create a monitor that requires contract spec validation
	let mut monitor = test_data.monitor.clone();
	monitor.match_conditions.functions = vec![FunctionCondition {
		signature: "increment()".to_string(),
		expression: None,
	}];
	monitor.match_conditions.events = vec![];
	monitor.match_conditions.transactions = vec![];

	// Run filter_block with the test data
	let result = filter_service
		.filter_block(
			&mock_client,
			&test_data.network,
			&test_data.blocks[0],
			&[monitor],
			None,
		)
		.await;

	// When the contract spec is not found, the filter should return no matches
	assert!(result.is_ok());
	assert!(result.unwrap().is_empty());

	Ok(())
}

#[tokio::test]
<<<<<<< HEAD
async fn test_filter_with_contract_spec_in_config() -> Result<(), Box<FilterError>> {
	let test_data = load_test_data("stellar");
=======
async fn test_filter_with_abi_in_config() -> Result<(), Box<FilterError>> {
	let test_data = TestDataBuilder::new("stellar").build();
>>>>>>> 7339896e
	let filter_service = FilterService::new();

	// Load Stellar-specific test data
	let events: Vec<StellarEvent> =
		read_and_parse_json("tests/integration/fixtures/stellar/events.json");
	let transactions: Vec<StellarTransactionInfo> =
		read_and_parse_json("tests/integration/fixtures/stellar/transactions.json");
	let contract_spec = test_data.contract_spec.unwrap();
	let contract_with_spec: (String, ContractSpec) = (
		"CDMZ6LU66KEMLKI3EJBIGXTZ4KZ2CRTSHZETMY3QQZBWRKVKB5EIOHTX".to_string(),
		contract_spec.clone(),
	);

	let mut mock_client = MockStellarClientTrait::<MockStellarTransportClient>::new();
	let decoded_transactions: Vec<StellarTransaction> = transactions
		.iter()
		.map(|tx| StellarTransaction::from(tx.clone()))
		.collect();

	// Setup mock expectations
	mock_client
		.expect_get_transactions()
		.times(1)
		.returning(move |_, _| Ok(decoded_transactions.clone()));

	mock_client
		.expect_get_events()
		.times(1)
		.returning(move |_, _| Ok(events.clone()));

	// get_contract_spec should NOT be called since we provide the ABI in config
	mock_client.expect_get_contract_spec().times(0);

	// Create a monitor with ABI in config
	let mut monitor = test_data.monitor.clone();
	monitor.match_conditions.functions = vec![FunctionCondition {
		signature: "increment()".to_string(),
		expression: None,
	}];
	monitor.match_conditions.events = vec![];
	monitor.match_conditions.transactions = vec![];

	// Add ABI to the monitor's address configuration
	monitor.addresses = vec![AddressWithSpec {
		address: contract_with_spec.0.clone(),
		contract_spec: Some(contract_with_spec.1.clone()),
	}];

	// Run filter_block with the test data
	let matches = filter_service
		.filter_block(
			&mock_client,
			&test_data.network,
			&test_data.blocks[0],
			&[monitor],
			Some(&[contract_with_spec]),
		)
		.await?;

	assert!(matches.len() == 1, "Should have found exactly 1 match");

	// Verify that the matches contain the expected function
	match &matches[0] {
		MonitorMatch::Stellar(stellar_match) => {
			assert!(!stellar_match.matched_on.functions.is_empty());
			assert_eq!(
				stellar_match.matched_on.functions[0].signature,
				"increment()"
			);
		}
		_ => panic!("Expected Stellar match"),
	}

	Ok(())
}

#[tokio::test]
async fn test_filter_with_udt_expression() -> Result<(), Box<FilterError>> {
	let test_data = TestDataBuilder::new("stellar").build();
	let filter_service = FilterService::new();

	// Load Stellar-specific test data
	let events: Vec<StellarEvent> =
		read_and_parse_json("tests/integration/fixtures/stellar/events.json");
	let transactions: Vec<StellarTransactionInfo> =
		read_and_parse_json("tests/integration/fixtures/stellar/transactions.json");
	let contract_spec = ContractSpec::Stellar(StellarContractSpec::from(json!([{
		"function_v0": {
			"doc": "",
			"name": "submit",
			"inputs": [
				{
					"doc": "",
					"name": "from",
					"type_": "address"
				},
				{
					"doc": "",
					"name": "spender",
					"type_": "address"
				},
				{
					"doc": "",
					"name": "to",
					"type_": "address"
				},
				{
					"doc": "",
					"name": "requests",
					"type_": {
						"vec": {
							"element_type": {
								"udt": {
									"name": "Request"
								}
							}
						}
					}
				}
			],
			"outputs": [
				{
					"udt": {
						"name": "Positions"
					}
				}
			]
		}
	}])));

	let contract_with_spec: (String, ContractSpec) = (
		"CAJJZSGMMM3PD7N33TAPHGBUGTB43OC73HVIK2L2G6BNGGGYOSSYBXBD".to_string(),
		contract_spec.clone(),
	);

	let mut mock_client = MockStellarClientTrait::<MockStellarTransportClient>::new();
	let decoded_transactions: Vec<StellarTransaction> = transactions
		.iter()
		.map(|tx| StellarTransaction::from(tx.clone()))
		.collect();

	// Setup mock expectations
	mock_client
		.expect_get_transactions()
		.times(1)
		.returning(move |_, _| Ok(decoded_transactions.clone()));

	mock_client
		.expect_get_events()
		.times(1)
		.returning(move |_, _| Ok(events.clone()));

	// get_contract_spec should NOT be called since we provide the ABI in config
	mock_client.expect_get_contract_spec().times(0);

	// Create a monitor with ABI in config
	let mut monitor = test_data.monitor.clone();
	monitor.match_conditions.functions = vec![FunctionCondition {
		signature: "submit(Address,Address,Address,Vec<Request>)".to_string(),
		expression: Some(
			"requests contains CAS3J7GYLGXMF6TDJBBYYSE3HQ6BBSMLNUQ34T6TZMYMW2EVH34XOWMA"
				.to_string(),
		),
	}];
	monitor.match_conditions.events = vec![];
	monitor.match_conditions.transactions = vec![];

	// Add ABI to the monitor's address configuration
	monitor.addresses = vec![AddressWithSpec {
		address: contract_with_spec.0.clone(),
		contract_spec: Some(contract_with_spec.1.clone()),
	}];

	// Run filter_block with the test data
	let matches = filter_service
		.filter_block(
			&mock_client,
			&test_data.network,
			&test_data.blocks[0],
			&[monitor],
			Some(&[contract_with_spec]),
		)
		.await?;

	assert!(matches.len() == 1, "Should have found exactly 1 match");

	// Verify that the matches contain the expected function
	match &matches[0] {
		MonitorMatch::Stellar(stellar_match) => {
			assert!(!stellar_match.matched_on.functions.is_empty());
			assert_eq!(
				stellar_match.matched_on.functions[0].signature,
				"submit(Address,Address,Address,Vec<Request>)"
			);
		}
		_ => panic!("Expected Stellar match"),
	}

	Ok(())
}<|MERGE_RESOLUTION|>--- conflicted
+++ resolved
@@ -1206,13 +1206,8 @@
 }
 
 #[tokio::test]
-<<<<<<< HEAD
-async fn test_filter_with_contract_spec_in_config() -> Result<(), Box<FilterError>> {
-	let test_data = load_test_data("stellar");
-=======
 async fn test_filter_with_abi_in_config() -> Result<(), Box<FilterError>> {
 	let test_data = TestDataBuilder::new("stellar").build();
->>>>>>> 7339896e
 	let filter_service = FilterService::new();
 
 	// Load Stellar-specific test data
