# OpenZeppelin Monitor

A blockchain monitoring service that watches for specific on-chain activities and triggers notifications based on configurable conditions. The service offers multi-chain support with configurable monitoring schedules, flexible trigger conditions, and an extensible architecture for adding new chains.

## Architecture

```mermaid
%%{init: {
    'theme': 'base',
    'themeVariables': {
        'background': '#ffffff',
        'mainBkg': '#ffffff',
        'primaryBorderColor': '#cccccc'
    }
}}%%
graph TD
    subgraph Blockchain Networks
        ETH[Ethereum RPC]
        POL[Polygon RPC]
        BSC[BSC RPC]
    end

    subgraph Block Processing
        BW[BlockWatcherService]
        BS[(BlockStorage)]
        JS[JobScheduler]
    end

    subgraph Client Layer
        BC[BlockchainClient]
        EVM[EVMClient]
        STL[StellarClient]
    end

    subgraph Processing Pipeline
        FS[FilterService]
        TS[TriggerService]
        NS[NotificationService]
    end

    subgraph Notifications
        Slack
        Email
    end

    %% Block Processing Flow
    JS -->|Schedule Block Fetch| BW
    BW -->|Store Last Block| BS
    BW -->|Read Last Block| BS
    BW -->|Get New Blocks| BC

    %% Client Connections
    BC --> EVM
    BC --> STL
    EVM -->|RPC Calls| ETH
    EVM -->|RPC Calls| POL
    EVM -->|RPC Calls| BSC

    %% Processing Flow
    BW -->|New Block| FS
    FS -->|Matches| TS
    TS -->|Execute| NS
    NS --> Slack
    NS --> Email

    style STL fill:#f0f0f0

    classDef rpc fill:#e1f5fe,stroke:#01579b
    classDef storage fill:#fff3e0,stroke:#ef6c00
    classDef service fill:#e8f5e9,stroke:#2e7d32
    classDef notification fill:#f3e5f5,stroke:#7b1fa2

    class ETH,POL,BSC rpc
    class BS storage
    class BW,FS,TS,NS service
    class Slack,Email notification
```

## Supported Networks

- EVM
- Stellar

## Supported Triggers

- Slack notifications
- Email notifications

## Prerequisites

- Rust 2021 edition

## Installation

### Local Setup

1. Clone the repository:

```bash
git clone https://github.com/openzeppelin/openzeppelin-monitor
cd openzeppelin-monitor
```

2. Install dependencies:

```bash
cargo build
```

## Configuration

1. Configure your environment variables in `.env` file.

```bash
cp .env.example .env
```

2. Copy example configuration files:

```bash
# EVM
cp config/monitors/evm_transfer_usdc.json.example config/monitors/evm_transfer_usdc.json
cp config/networks/ethereum_mainnet.json.example config/networks/ethereum_mainnet.json
cp config/triggers/email_notifications.json.example config/triggers/email_notifications.json
cp config/triggers/slack_notifications.json.example config/triggers/slack_notifications.json

# Stellar
cp config/monitors/stellar_transfer_usdc.json.example config/monitors/stellar_transfer_usdc.json
cp config/networks/stellar_mainnet.json.example config/networks/stellar_mainnet.json
cp config/triggers/email_notifications.json.example config/triggers/email_notifications.json
cp config/triggers/slack_notifications.json.example config/triggers/slack_notifications.json
```

3. Configure your networks in `config/networks/`:

- EVM networks: See `evm_mainnet.json`
- Stellar networks: See `stellar_mainnet.json`

4. Configure your monitors in `config/monitors/`:

- EVM monitors: See `evm_transfer_usdc.json`
- Stellar monitors: See `stellar_transfer_usdc.json`

5. Configure your triggers in `config/triggers/`:

- Slack notifications: See `slack_notifications.json`
- Email notifications: See `email_notifications.json`

### Monitor Argument Access

- **Stellar**: Arguments are accessed by numeric index:

  - For function `transfer(Address,Address,I128)`
    - Access via [0, 1, 2]
    - For example: `"expression": "2 > 1000"`

- **EVM**: Arguments are accessed by parameter names defined in the ABI:

  - For event `Transfer(address from, address to, uint256 value)`
    - Access via ["from", "to", "value"]
    - For example: `"expression": "value > 10000000000"`

### Condition Evaluation Rules

- No conditions → All transactions match
- Transaction-only conditions → Only transaction properties are checked
- Event/function conditions → Either event or function matches trigger
- Both transaction and event/function conditions → Both must be satisfied

### Template Variables

Template variables may be used to inject specific values related to the monitor match into the body of the notification.

- **Common Variables**:

  - `monitor_name`: Name of the triggered monitor
  - `transaction_hash`: Hash of the transaction
  - `function_[index]_signature`: Signature of the function (e.g. `function_0_signature`)
  - `event_[index]_signature`: Signature of the event (e.g. `event_0_signature`)

- **EVM-specific Variables**:

  - `transaction_from`: Sender address
  - `transaction_to`: Recipient address
  - `transaction_value`: Transaction value
  - `event_[index]_[param]`: Event parameters (e.g., `event_0_value`)
  - `function_[index]_[param]`: Function parameters (e.g., `function_0_amount`)

- **Stellar-specific Variables**:
  - `event_[index]_[position]`: Event parameters by position (e.g., `event_0_0`)
  - `function_[index]_[position]`: Function parameters by position (e.g., `function_0_2`)
  - Note: `transaction_from`, `transaction_to`, and `transaction_value` are not available

Example usage in trigger body:

For EVM:
`"body": "Transfer of ${event_0_value} from ${transaction_from}"`

For Stellar:
`"body": "Transfer of ${function_0_2} from account ${function_0_0}"`

## Usage

### Run Locally

```bash
cargo run
```

### Run Tests

```bash
<<<<<<< HEAD
cargo test
cargo test properties
cargo test integration
=======
cargo test -- --nocapture
>>>>>>> 243bbf7b
```

## Project Structure

- `src/`: Source code
  - `models/`: Data structures and types
  - `repositories/`: Configuration storage
  - `services/`: Core business logic
  - `utils/`: Helper functions
- `config/`: Configuration files
- `tests/`: Integration tests
- `data/`: Runtime data storage

## Caveats

- This software is in alpha. Use in production environments at your own risk.
- EVM monitors require an ABI to decode and trigger on contract events and functions.
- Monitor performance depends on network congestion and RPC endpoint reliability.
- The `max_past_blocks` configuration is critical to prevent missing blocks:
  - Should be approximately calculated as: `(cron_interval_ms/block_time_ms) + confirmation_blocks + 1` (defaults to this value if not set)
  - Example: For 1-minute cron on Ethereum (~12s blocks, 12 confirmation blocks):
    - `(60000/12000) + 12 + 1 = 18 blocks`
  - Setting this too low may result in missed blocks, especially on fast networks
  - Consider network congestion and block time variability when configuring
- For email notifications, the `port` field is optional and defaults to 465.
- Template variable availability depends on the trigger source:
  - If triggered by an event, only event variables will be populated.
  - If triggered by a function, only function variables will be populated.
  - Using event variables in a function-triggered notification (or vice versa) will result in empty values.

## Contributing

1. Fork the repository
2. Create your feature branch
3. Commit your changes
4. Push to the branch
5. Create a Pull Request

Please read our [Code of Conduct](CODE_OF_CONDUCT.md) and check the [Security Policy](SECURITY.md) for reporting vulnerabilities.

## License

This project is licensed under the GNU Affero General Public License v3.0 - see the [LICENSE](LICENSE) file for details.

## Security

For security concerns, please refer to our [Security Policy](SECURITY.md).

## Contact

For support or inquiries, contact defender-support@openzeppelin.com.

## Maintainers

See [CODEOWNERS](CODEOWNERS) file for the list of project maintainers.<|MERGE_RESOLUTION|>--- conflicted
+++ resolved
@@ -210,13 +210,9 @@
 ### Run Tests
 
 ```bash
-<<<<<<< HEAD
 cargo test
 cargo test properties
 cargo test integration
-=======
-cargo test -- --nocapture
->>>>>>> 243bbf7b
 ```
 
 ## Project Structure
