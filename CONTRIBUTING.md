# Contributing

Thank you for your interest in contributing to the OpenZeppelin Monitor project! This document provides guidelines to ensure your contributions are effectively integrated into the project.

There are many ways to contribute, regardless of your experience level. Whether you're new to Rust or a seasoned expert, your help is invaluable. Every contribution matters, no matter how small, and all efforts are greatly appreciated. This document is here to guide you through the process. Don’t feel overwhelmed—it’s meant to support and simplify your contribution journey.

If you are looking for a good place to start, find a good first issue [here](https://github.com/openzeppelin/openzeppelin-monitor/issues?q=is%3Aissue%20is%3Aopen%20label%3Agood-first-issue).

## Sign the CLA

You must sign the [Contributor License Agreement](https://github.com/OpenZeppelin/cla-assistant/blob/main/openzeppelin_2025_cla.md) in order to contribute. The easiest way to do so is to open a PR against the [monitor repo](https://github.com/OpenZeppelin/openzeppelin-monitor) by forking the repo. See [GitHub workflow](#github-workflow) for more details.

- [Contributing](#contributing)
  - [Sign the CLA](#sign-the-cla)
  - [Communication](#communication)
  - [Development Workflow](#development-workflow)
  - [GitHub workflow](#github-workflow)
    - [1. Fork in the cloud](#1-fork-in-the-cloud)
    - [2. Clone fork to local storage](#2-clone-fork-to-local-storage)
    - [3. Create a Working Branch](#3-create-a-working-branch)
    - [4. Keep your branch in sync](#4-keep-your-branch-in-sync)
    - [5. Pre Commit Hooks](#5-pre-commit-hooks)
    - [6. Commit Your Changes](#6-commit-your-changes)
    - [7. Push to GitHub](#7-push-to-github)
    - [8. Create a Pull Request](#8-create-a-pull-request)
    - [Get a code review](#get-a-code-review)
    - [Squash commits](#squash-commits)
    - [Merging a commit](#merging-a-commit)
    - [Reverting a commit](#reverting-a-commit)
    - [Opening a Pull Request](#opening-a-pull-request)
  - [Code Review](#code-review)
  - [Best practices](#best-practices)
  - [Coding Standards](#coding-standards)
  - [Testing](#testing)
  - [Security](#security)
  - [Documentation](#documentation)
  - [Issue and Pull Request Labeling Guidelines](#issue-and-pull-request-labeling-guidelines)
    - [1. Area Labels (`A-`)](#1-area-labels-a-)
    - [2. Type Labels (`T-`)](#2-type-labels-t-)
    - [3. Priority Labels (`P-`)](#3-priority-labels-p-)
    - [4. Status Labels (`S-`)](#4-status-labels-s-)
    - [5. Difficulty Labels (`D-`)](#5-difficulty-labels-d-)
    - [6. Other Useful Labels](#6-other-useful-labels)
    - [How to Use These Labels](#how-to-use-these-labels)
  - [License](#license)
  - [Code of Conduct](#code-of-conduct)

OpenZeppelin Monitor is open source and welcomes contributions from the community.

As a potential contributor, your changes and ideas are welcome at any hour of the day or night, weekdays, weekends, and holidays.
Please do not ever hesitate to ask a question or send a pull request.

Beginner focused information can be found below in [Open a Pull Request](#opening-a-pull-request) and [Code Review](#code-review).

## Communication

- [CODEOWNERS](./CODEOWNERS)
- [Telegram](https://t.me/openzeppelin_tg/4)
- [Website](https://openzeppelin.com/)
- [Blog](https://blog.openzeppelin.com/)
- [X](https://x.com/OpenZeppelin)

## Development Workflow

1. **Set Up Development Environment**:

   - Install dependencies:

     ```sh
     cargo build
     ```

   - Set up environment variables:

     ```sh
     cp .env.example .env
     ```

2. **Run Tests**:

   - All tests:

     ```sh
     RUST_TEST_THREADS=1 cargo test
     ```

   - Integration tests:

     ```sh
     RUST_TEST_THREADS=1 cargo test integration
     ```

   - Property-based tests:

     ```sh
     RUST_TEST_THREADS=1 cargo test properties
     ```

3. **Configure Pre commit Hooks**:

   - Install & Configure Pre-Commit hooks

   ```sh

     # Use <pipx install pre-commit> if you prefer to install it globally

     pip install pre-commit
     pre-commit install --install-hooks -t commit-msg -t pre-commit -t pre-push
   ```

   > Note: If you run into issues with pip install, you may need [pipx](https://github.com/pypa/pipx?tab=readme-ov-file#install-pipx) to install pre-commit globally.

## GitHub workflow

### 1. Fork in the cloud

- Visit <https://github.com/openzeppelin/openzeppelin-monitor>
- Click `Fork` button (top right) to establish a cloud-based fork.

### 2. Clone fork to local storage

In your shell, define a local working directory as `working_dir`.

```sh
export working_dir="${HOME}/repos" # Change to your preferred location for source code
```

Set `user` to match your github profile name:

```sh
export user=<your github profile name>
```

Create your clone:

```sh
mkdir -p $working_dir
cd $working_dir
git clone https://github.com/$user/openzeppelin-monitor.git
# or: git clone git@github.com:$user/openzeppelin-monitor.git

cd $working_dir/openzeppelin-monitor
git remote add upstream https://github.com/openzeppelin/openzeppelin-monitor.git
# or: git remote add upstream git@github.com:openzeppelin/openzeppelin-monitor.git

# Never push to upstream main
git remote set-url --push upstream no_push

# Confirm that your remotes make sense:
git remote -v
```

### 3. Create a Working Branch

Get your local main up to date.

```sh
cd $working_dir/openzeppelin-monitor
git fetch upstream
git checkout main
git rebase upstream/main
```

Create your new branch.

```sh
git checkout -b myfeature
# or git switch -c myfeature
```

You may now edit files on the `myfeature` branch.

### 4. Keep your branch in sync

You will need to periodically fetch changes from the `upstream`
repository to keep your working branch in sync.

Make sure your local repository is on your working branch and run the
following commands to keep it in sync:

```sh
git fetch upstream
git rebase upstream/main
```

Please don't use `git pull` instead of the above `fetch` and
`rebase`. Since `git pull` executes a merge, it creates merge commits. These make the commit history messy
and violate the principle that commits ought to be individually understandable
and useful (see below).

You might also consider changing your `.git/config` file via
`git config branch.autoSetupRebase always` to change the behavior of `git pull`, or another non-merge option such as `git pull --rebase`.

### 5. Pre Commit Hooks

We use pre-commit hooks to ensure that all code is formatted and linted correctly.

We assume you already have `pipx` installed. If not, you can install it by following documentation [here](https://pipx.pypa.io/stable/installation/).

To install and configure pre-commit hooks, run the following commands:

```sh
# Use <pipx install pre-commit> if you prefer to install it globally
pip install pre-commit
pre-commit install --install-hooks -t commit-msg -t pre-commit -t pre-push
```

This will install pre-commit hooks that will run on every commit and push. The hooks will check for linting, formatting, and other issues in your code.

### 6. Commit Your Changes

You will probably want to regularly commit your changes. It is likely that you will go back and edit,
build, and test multiple times. After a few cycles of this, you might
[amend your previous commit](https://www.w3schools.com/git/git_amend.asp).

We use signed commits enforcement as a best practice. Make sure to sign your commits. This is a requirement for all commits.
You can read more about signing commits [here](https://docs.github.com/en/authentication/managing-commit-signature-verification/signing-commits). Also see telling git about your signing key [here](https://docs.github.com/en/authentication/managing-commit-signature-verification/telling-git-about-your-signing-key).

Once you enable gpg signing globally in git, all commits will be signed by default. If you want to sign a commit manually, you can use the `-S` flag with the `git commit` command.

```sh
git commit
```

### 7. Push to GitHub

When your changes are ready for review, push your working branch to
your fork on GitHub.

```sh
git push -f <your_remote_name> myfeature
```

### 8. Create a Pull Request

- Visit your fork at `https://github.com/<user>/openzeppelin-monitor`
- Click the **Compare & Pull Request** button next to your `myfeature` branch.

_If you have upstream write access_, please refrain from using the GitHub UI for
creating PRs, because GitHub will create the PR branch inside the main
repository rather than inside your fork.

### Get a code review

Once your pull request has been opened it will be assigned to one or more
reviewers. Those reviewers will do a thorough code review, looking for
correctness, bugs, opportunities for improvement, documentation and comments,
and style.

Commit changes made in response to review comments to the same branch on your
fork.

Very small PRs are easy to review. Very large PRs are very difficult to review.

### Squash commits

After a review, we automatically squash commits when merging a PR. This means that all commits in your PR will be combined into a single commit in the main branch. This is done to keep the commit history clean and easy to read.

### Merging a commit

Once you've received review and approval, your commits are squashed, your PR is ready for merging.

Merging happens automatically after both a Reviewer and Approver have approved the PR. If you haven't squashed your commits, they may ask you to do so before approving a PR.

### Reverting a commit

In case you wish to revert a commit, use the following instructions.

_If you have upstream write access_, please refrain from using the
`Revert` button in the GitHub UI for creating the PR, because GitHub
will create the PR branch inside the main repository rather than inside your fork.

- Create a branch and sync it with upstream.

  ```sh
  # create a branch
  git checkout -b myrevert

  # sync the branch with upstream
  git fetch upstream
  git rebase upstream/main
  ```

- If the commit you wish to revert is a _merge commit_, use this command:

  ```sh
  # SHA is the hash of the merge commit you wish to revert
  git revert -m 1 <SHA>
  ```

  If it is a _single commit_, use this command:

  ```sh
  # SHA is the hash of the single commit you wish to revert
  git revert <SHA>
  ```

- This will create a new commit reverting the changes. Push this new commit to your remote.

  ```sh
  git push <your_remote_name> myrevert
  ```

- Finally, [create a Pull Request](#8-create-a-pull-request) using this branch.

### Opening a Pull Request

Pull requests are often called a "PR".
OpenZeppelin Monitor generally follows the standard [github pull request](https://help.github.com/articles/about-pull-requests/) process, but there is a layer of additional specific differences:

Common new contributor PR issues are:

- Dealing with test cases which fail on your PR, unrelated to the changes you introduce.
- Include mentions (like @person) and [keywords](https://help.github.com/en/articles/closing-issues-using-keywords) which could close the issue (like fixes #xxxx) in commit messages.

## Code Review

As a community we believe in the value of code review for all contributions.
Code review increases both the quality and readability of our codebase, which
in turn produces high quality software.

As a community we expect that all active participants in the
community will also be active reviewers.

There are two aspects of code review: giving and receiving.

To make it easier for your PR to receive reviews, consider the reviewers will need you to:

- Write [good commit messages](https://chris.beams.io/posts/git-commit/)
- Break large changes into a logical series of smaller patches which individually make easily understandable changes, and in aggregate solve a broader issue
- Label PRs: to do this read the messages the bot sends you to guide you through the PR process

Reviewers, the people giving the review, are highly encouraged to revisit the [Code of Conduct](./CODE_OF_CONDUCT.md) and must go above and beyond to promote a collaborative, respectful community.
When reviewing PRs from others [The Gentle Art of Patch Review](http://sage.thesharps.us/2014/09/01/the-gentle-art-of-patch-review/) suggests an iterative series of focuses which is designed to lead new contributors to positive collaboration without inundating them initially with nuances:

- Is the idea behind the contribution sound?
- Is the contribution architected correctly?
- Is the contribution polished?

Note: if your pull request isn't getting enough attention, you can contact us on [Telegram](https://t.me/openzeppelin_tg/4) to get help finding reviewers.

## Best practices

- Write clear and meaningful git commit messages.
- If the PR will _completely_ fix a specific issue, include `fixes #123` in the PR body (where 123 is the specific issue number the PR will fix. This will automatically close the issue when the PR is merged.
- Make sure you don't include `@mentions` or `fixes` keywords in your git commit messages. These should be included in the PR body instead.
- When you make a PR for small change (such as fixing a typo, style change, or grammar fix), please squash your commits so that we can maintain a cleaner git history.
- Make sure you include a clear and detailed PR description explaining the reasons for the changes, and ensuring there is sufficient information for the reviewer to understand your PR.
- Additional Readings:
  - [chris.beams.io/posts/git-commit/](https://chris.beams.io/posts/git-commit/)
  - [github.com/blog/1506-closing-issues-via-pull-requests](https://github.com/blog/1506-closing-issues-via-pull-requests)
  - [davidwalsh.name/squash-commits-git](https://davidwalsh.name/squash-commits-git)
  - [https://mtlynch.io/code-review-love/](https://mtlynch.io/code-review-love/)

## Coding Standards

- Use **Rust 2021 edition**.
- Follow the [Rust API Guidelines](https://rust-lang.github.io/api-guidelines/).
- Format code with `rustfmt`:

  ```sh
  rustup component add rustfmt
  cargo fmt
  ```

- Lint code with `clippy`:

  ```sh
  cargo clippy --all-targets --all-features
  ```

## Testing

Testing is the responsibility of all contributors as such all contributions must pass existing tests and include new tests when applicable:

1. Write tests for new features or bug fixes.
2. Run the test suite:

   ```sh
   cargo test
   ```

3. Ensure no warnings or errors.

## Security

- Follow the stated [Security Policy](SECURITY.md).

## Documentation

<<<<<<< HEAD
- See [User Documentation](https://docs.openzeppelin.com/monitor/).
=======
- See [User Documentation](https://docs.openzeppelin.com/monitor).
>>>>>>> be5b9016

## Issue and Pull Request Labeling Guidelines

To ensure clarity and effective project management, we use a structured labeling system for issues and pull requests. Below are the label categories and their purposes:

### 1. Area Labels (`A-`)

These labels identify the part of the project the issue or PR pertains to:

**`A-arch`**: High-level architectural concerns or changes.
**`A-blocks`**: Related to block fetching, storage, or processing.
**`A-clients`**: Issues related to blockchain clients (e.g., EVMClient, StellarClient).
**`A-pipeline`**: Filter, Trigger, and Notification Services and CI pipelines.
**`A-notifs`**: Slack, Email, or other notification methods.
**`A-configs`**: Issues related to `.env` files, monitor configuration, or network settings.
**`A-tests`**: Test setup and integration.
**`A-docs`**: Updates or fixes to project documentation.
**`A-deps`**: Pull requests that update a dependency file.

---

### 2. Type Labels (`T-`)

These labels describe the nature of the issue or PR:

**`T-bug`**: Indicates a bug report.
**`T-feature`**: Suggests a new feature or enhancement.
**`T-task`**: General tasks or chores (e.g., refactoring, cleanup).
**`T-documentation`**: Issues or PRs related to documentation updates.
**`T-performance`**: Performance optimizations or bottlenecks.
**`T-security`**: Security vulnerabilities or related fixes.

---

### 3. Priority Labels (`P-`)

Define the priority level for addressing issues:

**`P-high`**: Critical tasks or blockers.
**`P-medium`**: Important but not urgent.
**`P-low`**: Low-priority or non-urgent tasks.

---

### 4. Status Labels (`S-`)

Labels to track the workflow status of an issue:

**`S-needs-triage`**: Requires initial triage or categorization.
**`S-in-progress`**: Actively being worked on.
**`S-blocked`**: Blocked by another issue or dependency.
**`S-needs-review`**: Awaiting review (code or design).
**`S-closed`**: Completed and closed issues.

---

### 5. Difficulty Labels (`D-`)

Indicate the complexity or effort required to address the issue:

**`D-easy`**: Beginner-friendly tasks.
**`D-medium`**: Intermediate-level tasks.
**`D-hard`**: Complex or advanced issues.

---

### 6. Other Useful Labels

**`good-first-issue`**: Beginner-friendly, low-complexity issues to help new contributors.
**`help-wanted`**: Issues where community contributions are welcome.
**`discussion`**: Requires community or team input.
**`wontfix`**: This will not be worked on.
**`duplicate`**: This issue or pull request already exists.

---

### How to Use These Labels

When creating or triaging an issue or PR, apply the appropriate labels from the categories above. This helps maintain clarity, improve collaboration, and ensure smooth workflow management for all contributors.

If you are unsure which label to apply, feel free to leave the issue or PR with the **`S-needs-triage`** label, and a maintainer will review it.

## License

By contributing to this project, you agree that your contributions will be licensed under the [AGPL-3.0 License](LICENSE).

## Code of Conduct

This project and everyone participating in it is governed by the [Code of Conduct](CODE_OF_CONDUCT.md). By participating, you are expected to uphold this code. Please report any unacceptable behavior on [Telegram](https://t.me/openzeppelin_tg/4).<|MERGE_RESOLUTION|>--- conflicted
+++ resolved
@@ -388,11 +388,7 @@
 
 ## Documentation
 
-<<<<<<< HEAD
-- See [User Documentation](https://docs.openzeppelin.com/monitor/).
-=======
 - See [User Documentation](https://docs.openzeppelin.com/monitor).
->>>>>>> be5b9016
 
 ## Issue and Pull Request Labeling Guidelines
 
